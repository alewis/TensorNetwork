--- conflicted
+++ resolved
@@ -638,9 +638,6 @@
 
 
 def test_zncharge_does_not_raise():
-<<<<<<< HEAD
-  ZNCharge(2).random(4) #pytype: disable=attribute-error
-=======
   ZNCharge(2).random(4) #pytype: disable=attribute-error
 
 
@@ -657,5 +654,4 @@
   with pytest.raises(NotImplementedError):
     q.identity_charge()
   with pytest.raises(NotImplementedError):
-    BaseCharge.random(0, 0, 0)
->>>>>>> 451f1f58
+    BaseCharge.random(0, 0, 0)