# Copyright 2019 The TensorNetwork Authors
#
# Licensed under the Apache License, Version 2.0 (the "License");
# you may not use this file except in compliance with the License.
# You may obtain a copy of the License at
#
#      http://www.apache.org/licenses/LICENSE-2.0
#
# Unless required by applicable law or agreed to in writing, software
# distributed under the License is distributed on an "AS IS" BASIS,
# WITHOUT WARRANTIES OR CONDITIONS OF ANY KIND, either express or implied.
# See the License for the specific language governing permissions and
# limitations under the License.
#pyling: disable=line-too-long
from typing import Optional, Any, Sequence, Tuple, Callable, List, Text, Type
from tensornetwork.backends import abstract_backend
from tensornetwork.backends.numpy import decompositions
import numpy as np
import scipy as sp
import scipy.sparse.linalg
Tensor = Any

int_to_string = np.array(list(map(chr, list(range(65, 91)))))
class NumPyBackend(abstract_backend.AbstractBackend):
  """See base_backend.BaseBackend for documentation."""

  def __init__(self) -> None:
    super(NumPyBackend, self).__init__()
    self.name = "numpy"

  def tensordot(self, a: Tensor, b: Tensor,
                axes: Sequence[Sequence[int]]) -> Tensor:
    # use einsum for scalar-like products, its much faster
    if not isinstance(axes, int):
      if (len(axes[0]) == a.ndim) and (len(axes[1]) == b.ndim):
        if not len(axes[0]) == len(axes[1]):
          raise ValueError("shape-mismatch for sum")
        u, pos1, _ = np.intersect1d(
            axes[0], axes[1], return_indices=True, assume_unique=True)
        labels = int_to_string[0:len(u)]
        labels_1 = labels[pos1]
        labels_2 = np.array([''] * len(labels_1))

        labels_2[np.array(axes[1])] = labels
        einsum_label = ','.join([''.join(labels_1), ''.join(labels_2)])
        return np.array(np.einsum(einsum_label, a, b, optimize=True))
      return np.tensordot(a, b, axes)
    return np.tensordot(a, b, axes)

  def reshape(self, tensor: Tensor, shape: Tensor) -> Tensor:
    return np.reshape(tensor, np.asarray(shape).astype(np.int32))

  def transpose(self, tensor, perm=None):
    return np.transpose(tensor, perm)

  def slice(self, tensor: Tensor, start_indices: Tuple[int, ...],
            slice_sizes: Tuple[int, ...]) -> Tensor:
    if len(start_indices) != len(slice_sizes):
      raise ValueError("Lengths of start_indices and slice_sizes must be"
                       "identical.")
    obj = tuple(
        slice(start, start + size)
        for start, size in zip(start_indices, slice_sizes))
    return tensor[obj]

  def shape_concat(self, values: Tensor, axis: int) -> Tensor:
    return np.concatenate(values, axis)

  def shape_tensor(self, tensor: Tensor) -> Tensor:
    return tensor.shape

  def shape_tuple(self, tensor: Tensor) -> Tuple[Optional[int], ...]:
    return tensor.shape

  def sparse_shape(self, tensor: Tensor) -> Tuple[Optional[int], ...]:
    return self.shape_tuple(tensor)

  def shape_prod(self, values: Tensor) -> Tensor:
    return np.prod(values)

  def sqrt(self, tensor: Tensor) -> Tensor:
    return np.sqrt(tensor)

  def convert_to_tensor(self, tensor: Tensor) -> Tensor:
    if (not isinstance(tensor, np.ndarray) and not np.isscalar(tensor)):
      raise TypeError("Expected a `np.array` or scalar. Got {}".format(
          type(tensor)))
    result = np.asarray(tensor)
    return result

  def outer_product(self, tensor1: Tensor, tensor2: Tensor) -> Tensor:
    return np.tensordot(tensor1, tensor2, 0)

  def einsum(self,
             expression: str,
             *tensors: Tensor,
             optimize: bool = True) -> Tensor:
    return np.einsum(expression, *tensors, optimize=optimize)

  def norm(self, tensor: Tensor) -> Tensor:
    return np.linalg.norm(tensor)

  def eye(self,
          N,
          dtype: Optional[np.dtype] = None,
          M: Optional[int] = None) -> Tensor:
    dtype = dtype if dtype is not None else np.float64

    return np.eye(N, M=M, dtype=dtype)

  def ones(self,
           shape: Tuple[int, ...],
           dtype: Optional[np.dtype] = None) -> Tensor:
    dtype = dtype if dtype is not None else np.float64
    return np.ones(shape, dtype=dtype)

  def zeros(self,
            shape: Tuple[int, ...],
            dtype: Optional[np.dtype] = None) -> Tensor:
    dtype = dtype if dtype is not None else np.float64
    return np.zeros(shape, dtype=dtype)

  def randn(self,
            shape: Tuple[int, ...],
            dtype: Optional[np.dtype] = None,
            seed: Optional[int] = None) -> Tensor:

    if seed:
      np.random.seed(seed)
    dtype = dtype if dtype is not None else np.float64
    if ((np.dtype(dtype) is np.dtype(np.complex128)) or
        (np.dtype(dtype) is np.dtype(np.complex64))):
      return np.random.randn(
          *shape).astype(dtype) + 1j * np.random.randn(*shape).astype(dtype)
    return np.random.randn(*shape).astype(dtype)

  def random_uniform(self,
                     shape: Tuple[int, ...],
                     boundaries: Optional[Tuple[float, float]] = (0.0, 1.0),
                     dtype: Optional[np.dtype] = None,
                     seed: Optional[int] = None) -> Tensor:

    if seed:
      np.random.seed(seed)
    dtype = dtype if dtype is not None else np.float64
    if ((np.dtype(dtype) is np.dtype(np.complex128)) or
        (np.dtype(dtype) is np.dtype(np.complex64))):
      return np.random.uniform(
          boundaries[0],
          boundaries[1], shape).astype(dtype) + 1j * np.random.uniform(
              boundaries[0], boundaries[1], shape).astype(dtype)
    return np.random.uniform(boundaries[0], boundaries[1], shape).astype(dtype)

  def conj(self, tensor: Tensor) -> Tensor:
    return np.conj(tensor)

  def eigh(self, matrix: Tensor) -> Tuple[Tensor, Tensor]:
    return np.linalg.eigh(matrix)

  def eigs(self,
           A: Callable,
           args: Optional[List] = None,
           initial_state: Optional[Tensor] = None,
           shape: Optional[Tuple[int, ...]] = None,
           dtype: Optional[Type[np.number]] = None,
           num_krylov_vecs: int = 50,
           numeig: int = 6,
           tol: float = 1E-8,
           which: Text = 'LR',
           maxiter: Optional[int] = None) -> Tuple[Tensor, List]:
    """
    Arnoldi method for finding the lowest eigenvector-eigenvalue pairs
    of a linear operator `A`. If no `initial_state` is provided then 
    `shape` and `dtype` are required so that a suitable initial state can be 
    randomly generated.
    This is a wrapper for scipy.sparse.linalg.eigs which only supports
    a subset of the arguments of scipy.sparse.linalg.eigs.

    Args:
      A: A (sparse) implementation of a linear operator
      args: A list of arguments to `A`.  `A` will be called as
        `res = A(initial_state, *args)`.
      initial_state: An initial vector for the algorithm. If `None`,
        a random initial `Tensor` is created using the `numpy.random.randn`
        method.
      shape: The shape of the input-dimension of `A`.
      dtype: The dtype of the input `A`. If both no `initial_state` is provided,
        a random initial state with shape `shape` and dtype `dtype` is created.
      num_krylov_vecs: The number of iterations (number of krylov vectors).
      numeig: The nummber of eigenvector-eigenvalue pairs to be computed.
        If `numeig > 1`, `reorthogonalize` has to be `True`.
      tol: The desired precision of the eigenvalus. Uses
      which : ['LM' | 'SM' | 'LR' | 'SR' | 'LI']
        Which `k` eigenvectors and eigenvalues to find:
            'LM' : largest magnitude
            'SM' : smallest magnitude
            'LR' : largest real part
            'SR' : smallest real part
            'LI' : largest imaginary part
      maxiter: The maximum number of iterations.
    Returns:
       `np.ndarray`: An array of `numeig` lowest eigenvalues
       `list`: A list of `numeig` lowest eigenvectors
    """
    if args is None:
      args = []
    if which in ('SI', 'LI'):
      raise ValueError(f'which = {which} is currently not supported.')

    if numeig + 1 >= num_krylov_vecs:
      raise ValueError('`num_krylov_vecs` > `numeig + 1` required!')

    if initial_state is None:
      if (shape is None) or (dtype is None):
        raise ValueError("if no `initial_state` is passed, then `shape` and"
                         "`dtype` have to be provided")
      initial_state = self.randn(shape, dtype)

    if not isinstance(initial_state, np.ndarray):
      raise TypeError("Expected a `np.ndarray`. Got {}".format(
          type(initial_state)))

    shape = initial_state.shape

    def matvec(vector):
      return np.ravel(A(np.reshape(vector, shape), *args))

    #initial_state is an np.ndarray of rank 1, so we can
    #savely deduce the shape from it
    lop = scipy.sparse.linalg.LinearOperator(
        dtype=initial_state.dtype,
        shape=(initial_state.size, initial_state.size),
        matvec=matvec)
    eta, U = scipy.sparse.linalg.eigs(
        A=lop,
        k=numeig,
        which=which,
        v0=initial_state,
        ncv=num_krylov_vecs,
        tol=tol,
        maxiter=maxiter)
<<<<<<< HEAD
    if dtype:
      example = np.zeros(1, dtype=dtype) # suppress "casting as real" warning
      if not np.iscomplexobj(example):
        if np.iscomplexobj(eta):
          eta = eta.real
        if np.iscomplexobj(U):
          U = U.real
      eta = eta.astype(dtype)
      U = U.astype(dtype)
    evs = list(eta)
=======
>>>>>>> 451f1f58
    eVs = [np.reshape(U[:, n], shape) for n in range(numeig)]
    return eta, eVs

  def gmres(self,
            A_mv: Callable,
            b: np.ndarray,
            A_args: Optional[List] = None,
            A_kwargs: Optional[dict] = None,
            x0: Optional[np.ndarray] = None,
            tol: float = 1E-05,
            atol: Optional[float] = None,
            num_krylov_vectors: Optional[int] = None,
            maxiter: Optional[int] = 1,
            M: Optional[Callable] = None
            ) -> Tuple[np.ndarray, int]:
    """ GMRES solves the linear system A @ x = b for x given a vector `b` and
    a general (not necessarily symmetric/Hermitian) linear operator `A`.

    As a Krylov method, GMRES does not require a concrete matrix representation
    of the n by n `A`, but only a function
    `vector1 = A_mv(vector0, *A_args, **A_kwargs)`
    prescribing a one-to-one linear map from vector0 to vector1 (that is,
    A must be square, and thus vector0 and vector1 the same size). If `A` is a
    dense matrix, or if it is a symmetric/Hermitian operator, a different
    linear solver will usually be preferable.

    GMRES works by first constructing the Krylov basis
    K = (x0, A_mv@x0, A_mv@A_mv@x0, ..., (A_mv^num_krylov_vectors)@x_0) and then
    solving a certain dense linear system K @ q0 = q1 from whose solution x can
    be approximated. For `num_krylov_vectors = n` the solution is provably exact
    in infinite precision, but the expense is cubic in `num_krylov_vectors` so
    one is typically interested in the `num_krylov_vectors << n` case.
    The solution can in this case be repeatedly
    improved, to a point, by restarting the Arnoldi iterations each time
    `num_krylov_vectors` is reached. Unfortunately the optimal parameter choices
    balancing expense and accuracy are difficult to predict in advance, so
    applying this function requires a degree of experimentation.

    In a tensor network code one is typically interested in A_mv implementing
    some tensor contraction. This implementation thus allows `b` and `x0` to be
    of whatever arbitrary, though identical, shape `b = A_mv(x0, ...)` expects.
    Reshaping to and from a matrix problem is handled internally.

    The numpy backend version of GMRES is simply an interface to
    `scipy.sparse.linalg.gmres`, itself an interace to ARPACK.
    SciPy 1.1.0 or newer (May 05 2018) is required.

    Args:
      A_mv     : A function `v0 = A_mv(v, *A_args, **A_kwargs)` where `v0` and
                 `v` have the same shape.
      b        : The `b` in `A @ x = b`; it should be of the shape `A_mv`
                 operates on.
      A_args   : Positional arguments to `A_mv`, supplied to this interface
                 as a list.
                 Default: None.
      A_kwargs : Keyword arguments to `A_mv`, supplied to this interface
                 as a dictionary.
                 Default: None.
      x0       : An optional guess solution. Zeros are used by default.
                 If `x0` is supplied, its shape and dtype must match those of
                 `b`, or an
                 error will be thrown.
                 Default: zeros.
      tol, atol: Solution tolerance to achieve,
                 norm(residual) <= max(tol*norm(b), atol).
                 Default: tol=1E-05
                          atol=tol
      num_krylov_vectors
               : Size of the Krylov space to build at each restart.
                 Expense is cubic in this parameter. If supplied, it must be
                 an integer in 0 < num_krylov_vectors <= b.size.
                 Default: b.size.
      maxiter  : The Krylov space will be repeatedly rebuilt up to this many
                 times. Large values of this argument
                 should be used only with caution, since especially for nearly
                 symmetric matrices and small `num_krylov_vectors` convergence
                 might well freeze at a value significantly larger than `tol`.
                 Default: 1
      M        : Inverse of the preconditioner of A; see the docstring for
                 `scipy.sparse.linalg.gmres`. This is only supported in the
                 numpy backend. Supplying this argument to other backends will
                 trigger NotImplementedError.
                 Default: None.

    Raises:
      ValueError: -if `x0` is supplied but its shape differs from that of `b`.
                  -if the ARPACK solver reports a breakdown (which usually
                   indicates some kind of floating point issue).
                  -if num_krylov_vectors is 0 or exceeds b.size.
                  -if tol was negative.

    Returns:
      x       : The converged solution. It has the same shape as `b`.
      info    : 0 if convergence was achieved, the number of restarts otherwise.
    """


    if x0 is not None:
      if x0.shape != b.shape:
        errstring = (f"If x0 is supplied, its shape, {x0.shape}, must match b's"
                     f", {b.shape}.")
        raise ValueError(errstring)
      if x0.dtype != b.dtype:
        errstring = (f"If x0 is supplied, its dtype, {x0.dtype}, must match b's"
                     f", {b.dtype}.")
        raise ValueError(errstring)
      x0 = x0.ravel()


    if num_krylov_vectors is None:
      num_krylov_vectors = b.size
    elif num_krylov_vectors <= 0 or num_krylov_vectors > b.size:
      errstring = (f"num_krylov_vectors must be in "
                   f"0 < {num_krylov_vectors} <= {b.size}.")
      raise ValueError(errstring)

    if tol < 0:
      raise ValueError(f"tol = {tol} must be positive.")

    if atol is None:
      atol = tol
    elif atol < 0:
      raise ValueError(f"atol = {atol} must be positive.")

    if A_args is None:
      A_args = []
    if A_kwargs is None:
      A_kwargs = {}

    def matvec(v):
      v_tensor = v.reshape(b.shape)
      Av = A_mv(v_tensor, *A_args, **A_kwargs)
      Avec = Av.ravel()
      return Avec

    A_shape = (b.size, b.size)
    A_op = sp.sparse.linalg.LinearOperator(matvec=matvec, shape=A_shape,
                                           dtype=b.dtype)
    x, info = sp.sparse.linalg.gmres(A_op, b.ravel(), x0, tol=tol,
                                     atol=atol,
                                     restart=num_krylov_vectors,
                                     maxiter=maxiter, M=M)
    if info < 0:
      raise ValueError("ARPACK gmres received illegal input or broke down.")
    x = x.reshape(b.shape).astype(b.dtype)
    return (x, info)

  def eigsh_lanczos(self,
                    A: Callable,
                    args: Optional[List[Tensor]] = None,
                    initial_state: Optional[Tensor] = None,
                    shape: Optional[Tuple] = None,
                    dtype: Optional[Type[np.number]] = None,
                    num_krylov_vecs: int = 20,
                    numeig: int = 1,
                    tol: float = 1E-8,
                    delta: float = 1E-8,
                    ndiag: int = 20,
                    reorthogonalize: bool = False) -> Tuple[Tensor, List]:
    """
    Lanczos method for finding the lowest eigenvector-eigenvalue pairs
    of a linear operator `A`.
    Args:
      A: A (sparse) implementation of a linear operator.
         Call signature of `A` is `res = A(vector, *args)`, where `vector`
         can be an arbitrary `Tensor`, and `res.shape` has to be `vector.shape`.
      arsg: A list of arguments to `A`.  `A` will be called as
        `res = A(initial_state, *args)`.
      initial_state: An initial vector for the Lanczos algorithm. If `None`,
        a random initial `Tensor` is created using the `backend.randn` method
      shape: The shape of the input-dimension of `A`.
      dtype: The dtype of the input `A`. If both no `initial_state` is provided,
        a random initial state with shape `shape` and dtype `dtype` is created.
      num_krylov_vecs: The number of iterations (number of krylov vectors).
      numeig: The nummber of eigenvector-eigenvalue pairs to be computed.
        If `numeig > 1`, `reorthogonalize` has to be `True`.
      tol: The desired precision of the eigenvalus. Uses
        `np.linalg.norm(eigvalsnew[0:numeig] - eigvalsold[0:numeig]) < tol`
        as stopping criterion between two diagonalization steps of the
        tridiagonal operator.
      delta: Stopping criterion for Lanczos iteration.
        If a Krylov vector :math: `x_n` has an L2 norm
        :math:`\\lVert x_n\\rVert < delta`, the iteration
        is stopped. It means that an (approximate) invariant subspace has
        been found.
      ndiag: The tridiagonal Operator is diagonalized every `ndiag` iterations
        to check convergence.
      reorthogonalize: If `True`, Krylov vectors are kept orthogonal by
        explicit orthogonalization (more costly than `reorthogonalize=False`)
    Returns:
      (eigvals, eigvecs)
       eigvals: A list of `numeig` lowest eigenvalues
       eigvecs: A list of `numeig` lowest eigenvectors
    """
    if args is None:
      args = []

    if num_krylov_vecs < numeig:
      raise ValueError('`num_krylov_vecs` >= `numeig` required!')

    if numeig > 1 and not reorthogonalize:
      raise ValueError(
          "Got numeig = {} > 1 and `reorthogonalize = False`. "
          "Use `reorthogonalize=True` for `numeig > 1`".format(numeig))
    if initial_state is None:
      if (shape is None) or (dtype is None):
        raise ValueError("if no `initial_state` is passed, then `shape` and"
                         "`dtype` have to be provided")
      initial_state = self.randn(shape, dtype)

    if not isinstance(initial_state, np.ndarray):
      raise TypeError("Expected a `np.ndarray`. Got {}".format(
          type(initial_state)))

    vector_n = initial_state
    Z = self.norm(vector_n)
    vector_n /= Z
    norms_vector_n = []
    diag_elements = []
    krylov_vecs = []
    first = True
    eigvalsold = []
    for it in range(num_krylov_vecs):
      #normalize the current vector:
      norm_vector_n = self.norm(vector_n)
      if abs(norm_vector_n) < delta:
        break
      norms_vector_n.append(norm_vector_n)
      vector_n = vector_n / norms_vector_n[-1]
      #store the Lanczos vector for later
      if reorthogonalize:
        for v in krylov_vecs:
          vector_n -= np.dot(np.ravel(np.conj(v)), np.ravel(vector_n)) * v
      krylov_vecs.append(vector_n)
      A_vector_n = A(vector_n, *args)
      diag_elements.append(
          np.dot(np.ravel(np.conj(vector_n)), np.ravel(A_vector_n)))

      if ((it > 0) and (it % ndiag) == 0) and (len(diag_elements) >= numeig):
        #diagonalize the effective Hamiltonian
        A_tridiag = np.diag(diag_elements) + np.diag(
            norms_vector_n[1:], 1) + np.diag(np.conj(norms_vector_n[1:]), -1)
        eigvals, u = np.linalg.eigh(A_tridiag)
        if not first:
          if np.linalg.norm(eigvals[0:numeig] - eigvalsold[0:numeig]) < tol:
            break
        first = False
        eigvalsold = eigvals[0:numeig]
      if it > 0:
        A_vector_n -= (krylov_vecs[-1] * diag_elements[-1])
        A_vector_n -= (krylov_vecs[-2] * norms_vector_n[-1])
      else:
        A_vector_n -= (krylov_vecs[-1] * diag_elements[-1])
      vector_n = A_vector_n

    A_tridiag = np.diag(diag_elements) + np.diag(
        norms_vector_n[1:], 1) + np.diag(np.conj(norms_vector_n[1:]), -1)
    eigvals, u = np.linalg.eigh(A_tridiag)
    eigenvectors = []
    eigvals = np.array(eigvals).astype(A_tridiag.dtype)

    for n2 in range(min(numeig, len(eigvals))):
      state = self.zeros(initial_state.shape, initial_state.dtype)
      for n1, vec in enumerate(krylov_vecs):
        state += vec * u[n1, n2]
      eigenvectors.append(state / np.linalg.norm(state))
    return eigvals[0:numeig], eigenvectors

  def addition(self, tensor1: Tensor, tensor2: Tensor) -> Tensor:
    return tensor1 + tensor2

  def subtraction(self, tensor1: Tensor, tensor2: Tensor) -> Tensor:
    return tensor1 - tensor2

  def multiply(self, tensor1: Tensor, tensor2: Tensor) -> Tensor:
    return tensor1 * tensor2

  def divide(self, tensor1: Tensor, tensor2: Tensor) -> Tensor:
    return tensor1 / tensor2

  def index_update(self, tensor: Tensor, mask: Tensor,
                   assignee: Tensor) -> Tensor:
    t = np.copy(tensor)
    t[mask] = assignee
    return t

  def inv(self, matrix: Tensor) -> Tensor:
    if len(matrix.shape) > 2:
      raise ValueError("input to numpy backend method `inv` has shape {}."
                       " Only matrices are supported.".format(matrix.shape))
    return np.linalg.inv(matrix)

  def broadcast_right_multiplication(self, tensor1: Tensor,
                                     tensor2: Tensor) -> Tensor:
    if len(tensor2.shape) != 1:
      raise ValueError("only order-1 tensors are allowed for `tensor2`,"
                       " found `tensor2.shape = {}`".format(tensor2.shape))
    return tensor1 * tensor2

  def broadcast_left_multiplication(self, tensor1: Tensor,
                                    tensor2: Tensor) -> Tensor:
    if len(tensor1.shape) != 1:
      raise ValueError("only order-1 tensors are allowed for `tensor1`,"
                       " found `tensor1.shape = {}`".format(tensor1.shape))

    t1_broadcast_shape = self.shape_concat(
        [self.shape_tensor(tensor1), [1] * (len(tensor2.shape) - 1)], axis=-1)
    return tensor2 * self.reshape(tensor1, t1_broadcast_shape)

  def sin(self, tensor: Tensor) -> Tensor:
    return np.sin(tensor)

  def cos(self, tensor: Tensor) -> Tensor:
    return np.cos(tensor)

  def exp(self, tensor: Tensor) -> Tensor:
    return np.exp(tensor)

  def log(self, tensor: Tensor) -> Tensor:
    return np.log(tensor)

  def expm(self, matrix: Tensor) -> Tensor:
    if len(matrix.shape) != 2:
      raise ValueError("input to numpy backend method `expm` has shape {}."
                       " Only matrices are supported.".format(matrix.shape))
    if matrix.shape[0] != matrix.shape[1]:
      raise ValueError("input to numpy backend method `expm` only supports"
                       " N*N matrix, {x}*{y} matrix is given".format(
                           x=matrix.shape[0], y=matrix.shape[1]))
    # pylint: disable=no-member
    return sp.linalg.expm(matrix)

  def jit(self, fun: Callable, *args: List, **kwargs: dict) -> Callable:
    return fun

  def sum(self,
          tensor: Tensor,
          axis: Optional[Sequence[int]] = None,
          keepdims: bool = False) -> Tensor:
    return np.sum(tensor, axis=tuple(axis), keepdims=keepdims)

  def matmul(self, tensor1: Tensor, tensor2: Tensor) -> Tensor:
    if (tensor1.ndim <= 1) or (tensor2.ndim <= 1):
      raise ValueError("inputs to `matmul` have to be a tensors of order > 1,")
    return np.matmul(tensor1, tensor2)

  def svd(
      self,
      tensor: Tensor,
      pivot_axis: int = -1,
      max_singular_values: Optional[int] = None,
      max_truncation_error: Optional[float] = None,
      relative: Optional[bool] = False
  ) -> Tuple[Tensor, Tensor, Tensor, Tensor]:
    return decompositions.svd(
        np,
        tensor,
        pivot_axis,
        max_singular_values,
        max_truncation_error,
        relative=relative)

  def qr(
      self,
      tensor: Tensor,
      pivot_axis: int = -1,
      non_negative_diagonal: bool = False
  ) -> Tuple[Tensor, Tensor]:
    #pylint: disable=too-many-function-args
    return decompositions.qr(np, tensor, pivot_axis, non_negative_diagonal)

  def rq(
      self,
      tensor: Tensor,
      pivot_axis: int = -1,
      non_negative_diagonal: bool = False
  ) -> Tuple[Tensor, Tensor]:
    #pylint: disable=too-many-function-args
    return decompositions.rq(np, tensor, pivot_axis, non_negative_diagonal)

  def diagonal(self, tensor: Tensor, offset: int = 0, axis1: int = -2,
               axis2: int = -1) -> Tensor:
    """Return specified diagonals.

    If tensor is 2-D, returns the diagonal of tensor with the given offset,
    i.e., the collection of elements of the form a[i, i+offset].
    If a has more than two dimensions, then the axes specified by
    axis1 and axis2 are used to determine the 2-D sub-array whose diagonal is
    returned. The shape of the resulting array can be determined by removing
    axis1 and axis2 and appending an index to the right equal to the size of the
    resulting diagonals.

    This function only extracts diagonals. If you
    wish to create diagonal matrices from vectors, use diagflat.

    Args:
      tensor: A tensor.
      offset: Offset of the diagonal from the main diagonal.
      axis1, axis2: Axis to be used as the first/second axis of the 2D
                    sub-arrays from which the diagonals should be taken.
                    Defaults to second-last/last axis.
    Returns:
      array_of_diagonals: A dim = min(1, tensor.ndim - 2) tensor storing
                          the batched diagonals.
    """
    return np.diagonal(tensor, offset=offset, axis1=axis1, axis2=axis2)

  def diagflat(self, tensor: Tensor, k: int = 0) -> Tensor:
    """ Flattens tensor and creates a new matrix of zeros with its elements
    on the k'th diagonal.
    Args:
      tensor: A tensor.
      k     : The diagonal upon which to place its elements.
    Returns:
      tensor: A new tensor with all zeros save the specified diagonal.
    """
    return np.diagflat(tensor, k=k)

  def trace(self, tensor: Tensor, offset: int = 0, axis1: int = -2,
            axis2: int = -1) -> Tensor:
    """Return summed entries along diagonals.

    If tensor is 2-D, the sum is over the
    diagonal of tensor with the given offset,
    i.e., the collection of elements of the form a[i, i+offset].
    If a has more than two dimensions, then the axes specified by
    axis1 and axis2 are used to determine the 2-D sub-array whose diagonal is
    summed.

    Args:
      tensor: A tensor.
      offset: Offset of the diagonal from the main diagonal.
      axis1, axis2: Axis to be used as the first/second axis of the 2D
                    sub-arrays from which the diagonals should be taken.
                    Defaults to second-last/last axis.
    Returns:
      array_of_diagonals: The batched summed diagonals.
    """
    return np.trace(tensor, offset=offset, axis1=axis1, axis2=axis2)

  def abs(self, tensor: Tensor) -> Tensor:
    """
    Returns the elementwise absolute value of tensor.
    Args:
      tensor: An input tensor.
    Returns:
      tensor: Its elementwise absolute value.
    """
    return np.abs(tensor)

  def sign(self, tensor: Tensor) -> Tensor:
    """
    Returns an elementwise tensor with entries
    y[i] = 1, 0, -1 tensor[i] > 0, == 0, and < 0 respectively.

    For complex input the behaviour of this function may depend on the backend.
    The NumPy version returns y[i] = x[i]/sqrt(x[i]^2).

    Args:
      tensor: The input tensor.
    """
    return np.sign(tensor)<|MERGE_RESOLUTION|>--- conflicted
+++ resolved
@@ -239,19 +239,6 @@
         ncv=num_krylov_vecs,
         tol=tol,
         maxiter=maxiter)
-<<<<<<< HEAD
-    if dtype:
-      example = np.zeros(1, dtype=dtype) # suppress "casting as real" warning
-      if not np.iscomplexobj(example):
-        if np.iscomplexobj(eta):
-          eta = eta.real
-        if np.iscomplexobj(U):
-          U = U.real
-      eta = eta.astype(dtype)
-      U = U.astype(dtype)
-    evs = list(eta)
-=======
->>>>>>> 451f1f58
     eVs = [np.reshape(U[:, n], shape) for n in range(numeig)]
     return eta, eVs
 
