# Copyright 2019 The TensorNetwork Authors
#
# Licensed under the Apache License, Version 2.0 (the "License");
# you may not use this file except in compliance with the License.
# You may obtain a copy of the License at
#
#      http://www.apache.org/licenses/LICENSE-2.0
#
# Unless required by applicable law or agreed to in writing, software
# distributed under the License is distributed on an "AS IS" BASIS,
# WITHOUT WARRANTIES OR CONDITIONS OF ANY KIND, either express or implied.
# See the License for the specific language governing permissions and
# limitations under the License.
#pyling: disable=line-too-long
from typing import Optional, Any, Sequence, Tuple, Callable, List, Text, Type
from tensornetwork.backends import abstract_backend
from tensornetwork.backends.numpy import decompositions
import numpy as np
import scipy as sp
import scipy.sparse.linalg
Tensor = Any

int_to_string = np.array(list(map(chr, list(range(65, 91)))))
class NumPyBackend(abstract_backend.AbstractBackend):
  """See base_backend.BaseBackend for documentation."""

  def __init__(self) -> None:
    super(NumPyBackend, self).__init__()
    self.name = "numpy"

  def tensordot(self, a: Tensor, b: Tensor,
                axes: Sequence[Sequence[int]]) -> Tensor:
    # use einsum for scalar-like products, its much faster
    if not isinstance(axes, int):
      if (len(axes[0]) == a.ndim) and (len(axes[1]) == b.ndim):
        if not len(axes[0]) == len(axes[1]):
          raise ValueError("shape-mismatch for sum")
        u, pos1, _ = np.intersect1d(
            axes[0], axes[1], return_indices=True, assume_unique=True)
        labels = int_to_string[0:len(u)]
        labels_1 = labels[pos1]
        labels_2 = np.array([''] * len(labels_1))

        labels_2[np.array(axes[1])] = labels
        einsum_label = ','.join([''.join(labels_1), ''.join(labels_2)])
        return np.array(np.einsum(einsum_label, a, b, optimize=True))
      return np.tensordot(a, b, axes)
    return np.tensordot(a, b, axes)

  def reshape(self, tensor: Tensor, shape: Tensor) -> Tensor:
    return np.reshape(tensor, np.asarray(shape).astype(np.int32))

  def transpose(self, tensor, perm=None):
    return np.transpose(tensor, perm)

  def slice(self, tensor: Tensor, start_indices: Tuple[int, ...],
            slice_sizes: Tuple[int, ...]) -> Tensor:
    if len(start_indices) != len(slice_sizes):
      raise ValueError("Lengths of start_indices and slice_sizes must be"
                       "identical.")
    obj = tuple(
        slice(start, start + size)
        for start, size in zip(start_indices, slice_sizes))
    return tensor[obj]

  def shape_concat(self, values: Tensor, axis: int) -> Tensor:
    return np.concatenate(values, axis)

  def shape_tensor(self, tensor: Tensor) -> Tensor:
    return tensor.shape

  def shape_tuple(self, tensor: Tensor) -> Tuple[Optional[int], ...]:
    return tensor.shape

  def sparse_shape(self, tensor: Tensor) -> Tuple[Optional[int], ...]:
    return self.shape_tuple(tensor)

  def shape_prod(self, values: Tensor) -> Tensor:
    return np.prod(values)

  def sqrt(self, tensor: Tensor) -> Tensor:
    return np.sqrt(tensor)

  def convert_to_tensor(self, tensor: Tensor) -> Tensor:
    if (not isinstance(tensor, np.ndarray) and not np.isscalar(tensor)):
      raise TypeError("Expected a `np.array` or scalar. Got {}".format(
          type(tensor)))
    result = np.asarray(tensor)
    return result

  def outer_product(self, tensor1: Tensor, tensor2: Tensor) -> Tensor:
    return np.tensordot(tensor1, tensor2, 0)

  def einsum(self,
             expression: str,
             *tensors: Tensor,
             optimize: bool = True) -> Tensor:
    return np.einsum(expression, *tensors, optimize=optimize)

  def norm(self, tensor: Tensor) -> Tensor:
    return np.linalg.norm(tensor)

  def eye(self,
          N,
          dtype: Optional[np.dtype] = None,
          M: Optional[int] = None) -> Tensor:
    dtype = dtype if dtype is not None else np.float64

    return np.eye(N, M=M, dtype=dtype)

  def ones(self,
           shape: Tuple[int, ...],
           dtype: Optional[np.dtype] = None) -> Tensor:
    dtype = dtype if dtype is not None else np.float64
    return np.ones(shape, dtype=dtype)

  def zeros(self,
            shape: Tuple[int, ...],
            dtype: Optional[np.dtype] = None) -> Tensor:
    dtype = dtype if dtype is not None else np.float64
    return np.zeros(shape, dtype=dtype)

  def randn(self,
            shape: Tuple[int, ...],
            dtype: Optional[np.dtype] = None,
            seed: Optional[int] = None) -> Tensor:

    if seed:
      np.random.seed(seed)
    dtype = dtype if dtype is not None else np.float64
    if ((np.dtype(dtype) is np.dtype(np.complex128)) or
        (np.dtype(dtype) is np.dtype(np.complex64))):
      return np.random.randn(
          *shape).astype(dtype) + 1j * np.random.randn(*shape).astype(dtype)
    return np.random.randn(*shape).astype(dtype)

  def random_uniform(self,
                     shape: Tuple[int, ...],
                     boundaries: Optional[Tuple[float, float]] = (0.0, 1.0),
                     dtype: Optional[np.dtype] = None,
                     seed: Optional[int] = None) -> Tensor:

    if seed:
      np.random.seed(seed)
    dtype = dtype if dtype is not None else np.float64
    if ((np.dtype(dtype) is np.dtype(np.complex128)) or
        (np.dtype(dtype) is np.dtype(np.complex64))):
      return np.random.uniform(
          boundaries[0],
          boundaries[1], shape).astype(dtype) + 1j * np.random.uniform(
              boundaries[0], boundaries[1], shape).astype(dtype)
    return np.random.uniform(boundaries[0], boundaries[1], shape).astype(dtype)

  def conj(self, tensor: Tensor) -> Tensor:
    return np.conj(tensor)

  def eigh(self, matrix: Tensor) -> Tuple[Tensor, Tensor]:
    return np.linalg.eigh(matrix)

  def eigs(self,
           A: Callable,
           args: Optional[List] = None,
           initial_state: Optional[Tensor] = None,
           shape: Optional[Tuple[int, ...]] = None,
           dtype: Optional[Type[np.number]] = None,
           num_krylov_vecs: int = 50,
           numeig: int = 6,
           tol: float = 1E-8,
           which: Text = 'LR',
           maxiter: Optional[int] = None) -> Tuple[Tensor, List]:
    """
    Arnoldi method for finding the lowest eigenvector-eigenvalue pairs
    of a linear operator `A`. If no `initial_state` is provided then 
    `shape` and `dtype` are required so that a suitable initial state can be 
    randomly generated.
    This is a wrapper for scipy.sparse.linalg.eigs which only supports
    a subset of the arguments of scipy.sparse.linalg.eigs.

    Args:
      A: A (sparse) implementation of a linear operator
      args: A list of arguments to `A`.  `A` will be called as
        `res = A(initial_state, *args)`.
      initial_state: An initial vector for the algorithm. If `None`,
        a random initial `Tensor` is created using the `numpy.random.randn`
        method.
      shape: The shape of the input-dimension of `A`.
      dtype: The dtype of the input `A`. If both no `initial_state` is provided,
        a random initial state with shape `shape` and dtype `dtype` is created.
      num_krylov_vecs: The number of iterations (number of krylov vectors).
      numeig: The nummber of eigenvector-eigenvalue pairs to be computed.
        If `numeig > 1`, `reorthogonalize` has to be `True`.
      tol: The desired precision of the eigenvalus. Uses
      which : ['LM' | 'SM' | 'LR' | 'SR' | 'LI']
        Which `k` eigenvectors and eigenvalues to find:
            'LM' : largest magnitude
            'SM' : smallest magnitude
            'LR' : largest real part
            'SR' : smallest real part
            'LI' : largest imaginary part
      maxiter: The maximum number of iterations.
    Returns:
       `np.ndarray`: An array of `numeig` lowest eigenvalues
       `list`: A list of `numeig` lowest eigenvectors
    """
    if args is None:
      args = []
    if which in ('SI', 'LI'):
      raise ValueError(f'which = {which} is currently not supported.')

    if numeig + 1 >= num_krylov_vecs:
      raise ValueError('`num_krylov_vecs` > `numeig + 1` required!')

    if initial_state is None:
      if (shape is None) or (dtype is None):
        raise ValueError("if no `initial_state` is passed, then `shape` and"
                         "`dtype` have to be provided")
      initial_state = self.randn(shape, dtype)

    if not isinstance(initial_state, np.ndarray):
      raise TypeError("Expected a `np.ndarray`. Got {}".format(
          type(initial_state)))

    shape = initial_state.shape

    def matvec(vector):
      return np.ravel(A(np.reshape(vector, shape), *args))

    #initial_state is an np.ndarray of rank 1, so we can
    #savely deduce the shape from it
    lop = scipy.sparse.linalg.LinearOperator(
        dtype=initial_state.dtype,
        shape=(initial_state.size, initial_state.size),
        matvec=matvec)
    eta, U = scipy.sparse.linalg.eigs(
        A=lop,
        k=numeig,
        which=which,
        v0=initial_state,
        ncv=num_krylov_vecs,
        tol=tol,
        maxiter=maxiter)
<<<<<<< HEAD
    if dtype:
      example = np.zeros(1, dtype=dtype) # suppress "casting as real" warning
      if not np.iscomplexobj(example):
        if np.iscomplexobj(eta):
          eta = eta.real
        if np.iscomplexobj(U):
          U = U.real
      eta = eta.astype(dtype)
      U = U.astype(dtype)
    evs = list(eta)
=======
>>>>>>> 493313df
    eVs = [np.reshape(U[:, n], shape) for n in range(numeig)]
    return eta, eVs

  def gmres(self,
            A_mv: Callable,
            b: np.ndarray,
            A_args: Optional[List] = None,
            A_kwargs: Optional[dict] = None,
            x0: Optional[np.ndarray] = None,
            tol: float = 1E-05,
            atol: Optional[float] = None,
            num_krylov_vectors: Optional[int] = None,
            maxiter: Optional[int] = 1,
            M: Optional[Callable] = None
            ) -> Tuple[np.ndarray, int]:
    """ GMRES solves the linear system A @ x = b for x given a vector `b` and
    a general (not necessarily symmetric/Hermitian) linear operator `A`.

    As a Krylov method, GMRES does not require a concrete matrix representation
    of the n by n `A`, but only a function
    `vector1 = A_mv(vector0, *A_args, **A_kwargs)`
    prescribing a one-to-one linear map from vector0 to vector1 (that is,
    A must be square, and thus vector0 and vector1 the same size). If `A` is a
    dense matrix, or if it is a symmetric/Hermitian operator, a different
    linear solver will usually be preferable.

    GMRES works by first constructing the Krylov basis
    K = (x0, A_mv@x0, A_mv@A_mv@x0, ..., (A_mv^num_krylov_vectors)@x_0) and then
    solving a certain dense linear system K @ q0 = q1 from whose solution x can
    be approximated. For `num_krylov_vectors = n` the solution is provably exact
    in infinite precision, but the expense is cubic in `num_krylov_vectors` so
    one is typically interested in the `num_krylov_vectors << n` case.
    The solution can in this case be repeatedly
    improved, to a point, by restarting the Arnoldi iterations each time
    `num_krylov_vectors` is reached. Unfortunately the optimal parameter choices
    balancing expense and accuracy are difficult to predict in advance, so
    applying this function requires a degree of experimentation.

    In a tensor network code one is typically interested in A_mv implementing
    some tensor contraction. This implementation thus allows `b` and `x0` to be
    of whatever arbitrary, though identical, shape `b = A_mv(x0, ...)` expects.
    Reshaping to and from a matrix problem is handled internally.

    The numpy backend version of GMRES is simply an interface to
    `scipy.sparse.linalg.gmres`, itself an interace to ARPACK.
    SciPy 1.1.0 or newer (May 05 2018) is required.

    Args:
      A_mv     : A function `v0 = A_mv(v, *A_args, **A_kwargs)` where `v0` and
                 `v` have the same shape.
      b        : The `b` in `A @ x = b`; it should be of the shape `A_mv`
                 operates on.
      A_args   : Positional arguments to `A_mv`, supplied to this interface
                 as a list.
                 Default: None.
      A_kwargs : Keyword arguments to `A_mv`, supplied to this interface
                 as a dictionary.
                 Default: None.
      x0       : An optional guess solution. Zeros are used by default.
                 If `x0` is supplied, its shape and dtype must match those of
                 `b`, or an
                 error will be thrown.
                 Default: zeros.
      tol, atol: Solution tolerance to achieve,
                 norm(residual) <= max(tol*norm(b), atol).
                 Default: tol=1E-05
                          atol=tol
      num_krylov_vectors
               : Size of the Krylov space to build at each restart.
                 Expense is cubic in this parameter. If supplied, it must be
                 an integer in 0 < num_krylov_vectors <= b.size.
                 Default: b.size.
      maxiter  : The Krylov space will be repeatedly rebuilt up to this many
                 times. Large values of this argument
                 should be used only with caution, since especially for nearly
                 symmetric matrices and small `num_krylov_vectors` convergence
                 might well freeze at a value significantly larger than `tol`.
                 Default: 1
      M        : Inverse of the preconditioner of A; see the docstring for
                 `scipy.sparse.linalg.gmres`. This is only supported in the
                 numpy backend. Supplying this argument to other backends will
                 trigger NotImplementedError.
                 Default: None.

    Raises:
      ValueError: -if `x0` is supplied but its shape differs from that of `b`.
                  -if the ARPACK solver reports a breakdown (which usually
                   indicates some kind of floating point issue).
                  -if num_krylov_vectors is 0 or exceeds b.size.
                  -if tol was negative.

    Returns:
      x       : The converged solution. It has the same shape as `b`.
      info    : 0 if convergence was achieved, the number of restarts otherwise.
    """


    if x0 is not None:
      if x0.shape != b.shape:
        errstring = (f"If x0 is supplied, its shape, {x0.shape}, must match b's"
                     f", {b.shape}.")
        raise ValueError(errstring)
      if x0.dtype != b.dtype:
        errstring = (f"If x0 is supplied, its dtype, {x0.dtype}, must match b's"
                     f", {b.dtype}.")
        raise ValueError(errstring)
      x0 = x0.ravel()


    if num_krylov_vectors is None:
      num_krylov_vectors = b.size
    elif num_krylov_vectors <= 0 or num_krylov_vectors > b.size:
      errstring = (f"num_krylov_vectors must be in "
                   f"0 < {num_krylov_vectors} <= {b.size}.")
      raise ValueError(errstring)

    if tol < 0:
      raise ValueError(f"tol = {tol} must be positive.")

    if atol is None:
      atol = tol
    elif atol < 0:
      raise ValueError(f"atol = {atol} must be positive.")

    if A_args is None:
      A_args = []
    if A_kwargs is None:
      A_kwargs = {}

    def matvec(v):
      v_tensor = v.reshape(b.shape)
      Av = A_mv(v_tensor, *A_args, **A_kwargs)
      Avec = Av.ravel()
      return Avec

    A_shape = (b.size, b.size)
    A_op = sp.sparse.linalg.LinearOperator(matvec=matvec, shape=A_shape,
                                           dtype=b.dtype)
    x, info = sp.sparse.linalg.gmres(A_op, b.ravel(), x0, tol=tol,
                                     atol=atol,
                                     restart=num_krylov_vectors,
                                     maxiter=maxiter, M=M)
    if info < 0:
      raise ValueError("ARPACK gmres received illegal input or broke down.")
    x = x.reshape(b.shape).astype(b.dtype)
    return (x, info)

  def eigsh_lanczos(self,
                    A: Callable,
                    args: Optional[List[Tensor]] = None,
                    initial_state: Optional[Tensor] = None,
                    shape: Optional[Tuple] = None,
                    dtype: Optional[Type[np.number]] = None,
                    num_krylov_vecs: int = 20,
                    numeig: int = 1,
                    tol: float = 1E-8,
                    delta: float = 1E-8,
                    ndiag: int = 20,
                    reorthogonalize: bool = False) -> Tuple[Tensor, List]:
    """
    Lanczos method for finding the lowest eigenvector-eigenvalue pairs
    of a linear operator `A`.
    Args:
      A: A (sparse) implementation of a linear operator.
         Call signature of `A` is `res = A(vector, *args)`, where `vector`
         can be an arbitrary `Tensor`, and `res.shape` has to be `vector.shape`.
      arsg: A list of arguments to `A`.  `A` will be called as
        `res = A(initial_state, *args)`.
      initial_state: An initial vector for the Lanczos algorithm. If `None`,
        a random initial `Tensor` is created using the `backend.randn` method
      shape: The shape of the input-dimension of `A`.
      dtype: The dtype of the input `A`. If both no `initial_state` is provided,
        a random initial state with shape `shape` and dtype `dtype` is created.
      num_krylov_vecs: The number of iterations (number of krylov vectors).
      numeig: The nummber of eigenvector-eigenvalue pairs to be computed.
        If `numeig > 1`, `reorthogonalize` has to be `True`.
      tol: The desired precision of the eigenvalus. Uses
        `np.linalg.norm(eigvalsnew[0:numeig] - eigvalsold[0:numeig]) < tol`
        as stopping criterion between two diagonalization steps of the
        tridiagonal operator.
      delta: Stopping criterion for Lanczos iteration.
        If a Krylov vector :math: `x_n` has an L2 norm
        :math:`\\lVert x_n\\rVert < delta`, the iteration
        is stopped. It means that an (approximate) invariant subspace has
        been found.
      ndiag: The tridiagonal Operator is diagonalized every `ndiag` iterations
        to check convergence.
      reorthogonalize: If `True`, Krylov vectors are kept orthogonal by
        explicit orthogonalization (more costly than `reorthogonalize=False`)
    Returns:
      (eigvals, eigvecs)
       eigvals: A list of `numeig` lowest eigenvalues
       eigvecs: A list of `numeig` lowest eigenvectors
    """
    if args is None:
      args = []

    if num_krylov_vecs < numeig:
      raise ValueError('`num_krylov_vecs` >= `numeig` required!')

    if numeig > 1 and not reorthogonalize:
      raise ValueError(
          "Got numeig = {} > 1 and `reorthogonalize = False`. "
          "Use `reorthogonalize=True` for `numeig > 1`".format(numeig))
    if initial_state is None:
      if (shape is None) or (dtype is None):
        raise ValueError("if no `initial_state` is passed, then `shape` and"
                         "`dtype` have to be provided")
      initial_state = self.randn(shape, dtype)

    if not isinstance(initial_state, np.ndarray):
      raise TypeError("Expected a `np.ndarray`. Got {}".format(
          type(initial_state)))

    vector_n = initial_state
    Z = self.norm(vector_n)
    vector_n /= Z
    norms_vector_n = []
    diag_elements = []
    krylov_vecs = []
    first = True
    eigvalsold = []
    for it in range(num_krylov_vecs):
      #normalize the current vector:
      norm_vector_n = self.norm(vector_n)
      if abs(norm_vector_n) < delta:
        break
      norms_vector_n.append(norm_vector_n)
      vector_n = vector_n / norms_vector_n[-1]
      #store the Lanczos vector for later
      if reorthogonalize:
        for v in krylov_vecs:
          vector_n -= np.dot(np.ravel(np.conj(v)), np.ravel(vector_n)) * v
      krylov_vecs.append(vector_n)
      A_vector_n = A(vector_n, *args)
      diag_elements.append(
          np.dot(np.ravel(np.conj(vector_n)), np.ravel(A_vector_n)))

      if ((it > 0) and (it % ndiag) == 0) and (len(diag_elements) >= numeig):
        #diagonalize the effective Hamiltonian
        A_tridiag = np.diag(diag_elements) + np.diag(
            norms_vector_n[1:], 1) + np.diag(np.conj(norms_vector_n[1:]), -1)
        eigvals, u = np.linalg.eigh(A_tridiag)
        if not first:
          if np.linalg.norm(eigvals[0:numeig] - eigvalsold[0:numeig]) < tol:
            break
        first = False
        eigvalsold = eigvals[0:numeig]
      if it > 0:
        A_vector_n -= (krylov_vecs[-1] * diag_elements[-1])
        A_vector_n -= (krylov_vecs[-2] * norms_vector_n[-1])
      else:
        A_vector_n -= (krylov_vecs[-1] * diag_elements[-1])
      vector_n = A_vector_n

    A_tridiag = np.diag(diag_elements) + np.diag(
        norms_vector_n[1:], 1) + np.diag(np.conj(norms_vector_n[1:]), -1)
    eigvals, u = np.linalg.eigh(A_tridiag)
    eigenvectors = []
    eigvals = np.array(eigvals).astype(A_tridiag.dtype)

    for n2 in range(min(numeig, len(eigvals))):
      state = self.zeros(initial_state.shape, initial_state.dtype)
      for n1, vec in enumerate(krylov_vecs):
        state += vec * u[n1, n2]
      eigenvectors.append(state / np.linalg.norm(state))
    return eigvals[0:numeig], eigenvectors

  def addition(self, tensor1: Tensor, tensor2: Tensor) -> Tensor:
    return tensor1 + tensor2

  def subtraction(self, tensor1: Tensor, tensor2: Tensor) -> Tensor:
    return tensor1 - tensor2

  def multiply(self, tensor1: Tensor, tensor2: Tensor) -> Tensor:
    return tensor1 * tensor2

  def divide(self, tensor1: Tensor, tensor2: Tensor) -> Tensor:
    return tensor1 / tensor2

  def index_update(self, tensor: Tensor, mask: Tensor,
                   assignee: Tensor) -> Tensor:
    t = np.copy(tensor)
    t[mask] = assignee
    return t

  def inv(self, matrix: Tensor) -> Tensor:
    if len(matrix.shape) > 2:
      raise ValueError("input to numpy backend method `inv` has shape {}."
                       " Only matrices are supported.".format(matrix.shape))
    return np.linalg.inv(matrix)

  def broadcast_right_multiplication(self, tensor1: Tensor,
                                     tensor2: Tensor) -> Tensor:
    if len(tensor2.shape) != 1:
      raise ValueError("only order-1 tensors are allowed for `tensor2`,"
                       " found `tensor2.shape = {}`".format(tensor2.shape))
    return tensor1 * tensor2

  def broadcast_left_multiplication(self, tensor1: Tensor,
                                    tensor2: Tensor) -> Tensor:
    if len(tensor1.shape) != 1:
      raise ValueError("only order-1 tensors are allowed for `tensor1`,"
                       " found `tensor1.shape = {}`".format(tensor1.shape))

    t1_broadcast_shape = self.shape_concat(
        [self.shape_tensor(tensor1), [1] * (len(tensor2.shape) - 1)], axis=-1)
    return tensor2 * self.reshape(tensor1, t1_broadcast_shape)

  def sin(self, tensor: Tensor) -> Tensor:
    return np.sin(tensor)

  def cos(self, tensor: Tensor) -> Tensor:
    return np.cos(tensor)

  def exp(self, tensor: Tensor) -> Tensor:
    return np.exp(tensor)

  def log(self, tensor: Tensor) -> Tensor:
    return np.log(tensor)

  def expm(self, matrix: Tensor) -> Tensor:
    if len(matrix.shape) != 2:
      raise ValueError("input to numpy backend method `expm` has shape {}."
                       " Only matrices are supported.".format(matrix.shape))
    if matrix.shape[0] != matrix.shape[1]:
      raise ValueError("input to numpy backend method `expm` only supports"
                       " N*N matrix, {x}*{y} matrix is given".format(
                           x=matrix.shape[0], y=matrix.shape[1]))
    # pylint: disable=no-member
    return sp.linalg.expm(matrix)

  def jit(self, fun: Callable, *args: List, **kwargs: dict) -> Callable:
    return fun

  def sum(self,
          tensor: Tensor,
          axis: Optional[Sequence[int]] = None,
          keepdims: bool = False) -> Tensor:
    return np.sum(tensor, axis=tuple(axis), keepdims=keepdims)

  def matmul(self, tensor1: Tensor, tensor2: Tensor) -> Tensor:
    if (tensor1.ndim <= 1) or (tensor2.ndim <= 1):
      raise ValueError("inputs to `matmul` have to be a tensors of order > 1,")
    return np.matmul(tensor1, tensor2)

  def svd(
      self,
      tensor: Tensor,
      pivot_axis: int = -1,
      max_singular_values: Optional[int] = None,
      max_truncation_error: Optional[float] = None,
      relative: Optional[bool] = False
  ) -> Tuple[Tensor, Tensor, Tensor, Tensor]:
    return decompositions.svd(
        np,
        tensor,
        pivot_axis,
        max_singular_values,
        max_truncation_error,
        relative=relative)

  def qr(
      self,
      tensor: Tensor,
      pivot_axis: int = -1,
      non_negative_diagonal: bool = False
  ) -> Tuple[Tensor, Tensor]:
    #pylint: disable=too-many-function-args
    return decompositions.qr(np, tensor, pivot_axis, non_negative_diagonal)

  def rq(
      self,
      tensor: Tensor,
      pivot_axis: int = -1,
      non_negative_diagonal: bool = False
  ) -> Tuple[Tensor, Tensor]:
    #pylint: disable=too-many-function-args
    return decompositions.rq(np, tensor, pivot_axis, non_negative_diagonal)
<<<<<<< HEAD
  
=======

>>>>>>> 493313df
  def diagonal(self, tensor: Tensor, offset: int = 0, axis1: int = -2,
               axis2: int = -1) -> Tensor:
    """Return specified diagonals.

    If tensor is 2-D, returns the diagonal of tensor with the given offset,
    i.e., the collection of elements of the form a[i, i+offset].
    If a has more than two dimensions, then the axes specified by
    axis1 and axis2 are used to determine the 2-D sub-array whose diagonal is
    returned. The shape of the resulting array can be determined by removing
    axis1 and axis2 and appending an index to the right equal to the size of the
    resulting diagonals.

    This function only extracts diagonals. If you
    wish to create diagonal matrices from vectors, use diagflat.

    Args:
      tensor: A tensor.
      offset: Offset of the diagonal from the main diagonal.
      axis1, axis2: Axis to be used as the first/second axis of the 2D
                    sub-arrays from which the diagonals should be taken.
                    Defaults to second-last/last axis.
    Returns:
      array_of_diagonals: A dim = min(1, tensor.ndim - 2) tensor storing
                          the batched diagonals.
    """
    return np.diagonal(tensor, offset=offset, axis1=axis1, axis2=axis2)

  def diagflat(self, tensor: Tensor, k: int = 0) -> Tensor:
    """ Flattens tensor and creates a new matrix of zeros with its elements
    on the k'th diagonal.
    Args:
      tensor: A tensor.
      k     : The diagonal upon which to place its elements.
    Returns:
      tensor: A new tensor with all zeros save the specified diagonal.
    """
    return np.diagflat(tensor, k=k)

  def trace(self, tensor: Tensor, offset: int = 0, axis1: int = -2,
            axis2: int = -1) -> Tensor:
    """Return summed entries along diagonals.

    If tensor is 2-D, the sum is over the
    diagonal of tensor with the given offset,
    i.e., the collection of elements of the form a[i, i+offset].
    If a has more than two dimensions, then the axes specified by
    axis1 and axis2 are used to determine the 2-D sub-array whose diagonal is
    summed.

    Args:
      tensor: A tensor.
      offset: Offset of the diagonal from the main diagonal.
      axis1, axis2: Axis to be used as the first/second axis of the 2D
                    sub-arrays from which the diagonals should be taken.
                    Defaults to second-last/last axis.
    Returns:
      array_of_diagonals: The batched summed diagonals.
    """
    return np.trace(tensor, offset=offset, axis1=axis1, axis2=axis2)

  def abs(self, tensor: Tensor) -> Tensor:
    """
    Returns the elementwise absolute value of tensor.
    Args:
      tensor: An input tensor.
    Returns:
      tensor: Its elementwise absolute value.
    """
    return np.abs(tensor)

  def sign(self, tensor: Tensor) -> Tensor:
    """
    Returns an elementwise tensor with entries
    y[i] = 1, 0, -1 tensor[i] > 0, == 0, and < 0 respectively.

    For complex input the behaviour of this function may depend on the backend.
    The NumPy version returns y[i] = x[i]/sqrt(x[i]^2).

    Args:
      tensor: The input tensor.
    """
    return np.sign(tensor)<|MERGE_RESOLUTION|>--- conflicted
+++ resolved
@@ -239,7 +239,6 @@
         ncv=num_krylov_vecs,
         tol=tol,
         maxiter=maxiter)
-<<<<<<< HEAD
     if dtype:
       example = np.zeros(1, dtype=dtype) # suppress "casting as real" warning
       if not np.iscomplexobj(example):
@@ -250,8 +249,6 @@
       eta = eta.astype(dtype)
       U = U.astype(dtype)
     evs = list(eta)
-=======
->>>>>>> 493313df
     eVs = [np.reshape(U[:, n], shape) for n in range(numeig)]
     return eta, eVs
 
@@ -631,11 +628,7 @@
   ) -> Tuple[Tensor, Tensor]:
     #pylint: disable=too-many-function-args
     return decompositions.rq(np, tensor, pivot_axis, non_negative_diagonal)
-<<<<<<< HEAD
-  
-=======
-
->>>>>>> 493313df
+
   def diagonal(self, tensor: Tensor, offset: int = 0, axis1: int = -2,
                axis2: int = -1) -> Tensor:
     """Return specified diagonals.
