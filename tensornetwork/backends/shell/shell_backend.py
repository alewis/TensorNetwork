# Copyright 2019 The TensorNetwork Authors
#
# Licensed under the Apache License, Version 2.0 (the "License");
# you may not use this file except in compliance with the License.
# You may obtain a copy of the License at
#
#      http://www.apache.org/licenses/LICENSE-2.0
#
# Unless required by applicable law or agreed to in writing, software
# distributed under the License is distributed on an "AS IS" BASIS,
# WITHOUT WARRANTIES OR CONDITIONS OF ANY KIND, either express or implied.
# See the License for the specific language governing permissions and
# limitations under the License.

import functools
import operator
from tensornetwork.backends import abstract_backend
#pylint: disable=line-too-long
from typing import Optional, Sequence, Tuple, List, Any, Union, Type, Callable, Text
import numpy as np


class ShellTensor:

  def __init__(self, shape: Tuple[int, ...], dtype=None):
    self.shape = shape
    self.dtype = dtype

  def reshape(self, new_shape: Tuple[int, ...]):
    self.shape = new_shape
    return self


Tensor = Any


class ShellBackend(abstract_backend.AbstractBackend):
  """See base_backend.BaseBackend for documentation."""

  def __init__(self) -> None:
    super(ShellBackend, self).__init__()
    self.name = "shell"

  def tensordot(self, a: Tensor, b: Tensor,
                axes: Sequence[Sequence[int]]) -> Tensor:
    # Does not work when axis < 0
    gen_a = (x for i, x in enumerate(a.shape) if i not in axes[0])
    gen_b = (x for i, x in enumerate(b.shape) if i not in axes[1])
    return ShellTensor(tuple(self._concat_generators(gen_a, gen_b)))

  def _concat_generators(self, *gen):
    """Concatenates Python generators."""
    for g in gen:
      yield from g

  def reshape(self, tensor: Tensor, shape: Sequence[int]) -> Tensor:
    tensor = tensor.reshape(tuple(shape))
    return tensor

  def transpose(self, tensor: Tensor,
                perm: Optional[Sequence[int]] = None) -> Tensor:
    if perm is None:
      perm = tuple(range(tensor.ndim - 1, -1, -1))
    shape = tuple(tensor.shape[i] for i in perm)
    tensor = tensor.reshape(tuple(shape))
    return tensor

  def svd(
      self,
      tensor: Tensor,
      pivot_axis: int = -1,
      max_singular_values: Optional[int] = None,
      max_truncation_error: Optional[float] = None,
      relative: Optional[bool] = False
  ) -> Tuple[Tensor, Tensor, Tensor, Tensor]:
    if max_truncation_error is not None:
      raise NotImplementedError("SVD with truncation shape cannot be "
                                "calculated without explicit tensor values.")
    left_dims = tensor.shape[:pivot_axis]
    right_dims = tensor.shape[pivot_axis:]
    dim_s0 = min(
        functools.reduce(operator.mul, left_dims),
        functools.reduce(operator.mul, right_dims))
    if max_singular_values is not None:
      dim_s = min(dim_s0, max_singular_values)
    else:
      dim_s = dim_s0

    u = ShellTensor(left_dims + (dim_s,))
    vh = ShellTensor((dim_s,) + right_dims)
    s = ShellTensor((dim_s,))
    s_rest = ShellTensor((dim_s0 - dim_s,))
    return u, s, vh, s_rest

<<<<<<< HEAD
  def qr(self, tensor: Tensor, split_axis: int) -> Tuple[Tensor, Tensor]:
    left_dims = tensor.shape[:split_axis]
    right_dims = tensor.shape[split_axis:]
=======
  def qr(self, tensor: Tensor, pivot_axis: int = -1,
         non_negative_diagonal: bool = False) -> Tuple[Tensor, Tensor]:
    left_dims = tensor.shape[:pivot_axis]
    right_dims = tensor.shape[pivot_axis:]
>>>>>>> dc3ce480
    center_dim = min(np.prod(left_dims), np.prod(right_dims))
    q = ShellTensor(left_dims + (center_dim,))
    r = ShellTensor((center_dim,) + right_dims)
    return q, r

<<<<<<< HEAD
  def rq(self, tensor: Tensor, split_axis: int) -> Tuple[Tensor, Tensor]:
    left_dims = tensor.shape[:split_axis]
    right_dims = tensor.shape[split_axis:]
=======
  def rq(self, tensor: Tensor, pivot_axis: int = -1,
         non_negative_diagonal: bool = False) -> Tuple[Tensor, Tensor]:
    left_dims = tensor.shape[:pivot_axis]
    right_dims = tensor.shape[pivot_axis:]
>>>>>>> dc3ce480
    center_dim = min(np.prod(left_dims), np.prod(right_dims))
    q = ShellTensor(left_dims + (center_dim,))
    r = ShellTensor((center_dim,) + right_dims)
    return q, r

  def shape_concat(self, values: Sequence[Tensor], axis: int) -> Tensor:
    shape = values[0].shape
    if axis < 0:
      axis += len(shape)
    concat_size = sum(v.shape[axis] for v in values)
    new_shape = shape[:axis] + (concat_size,) + shape[axis + 1:]
    return ShellTensor(new_shape)

  def concat_shape(self, values) -> Sequence:
    tuple_values = (tuple(v) for v in values)
    return functools.reduce(operator.concat, tuple_values)

  def shape_tensor(self, tensor: Tensor) -> Tuple:
    return tensor.shape

  def shape_tuple(self, tensor: Tensor) -> Tuple[Optional[int], ...]:
    return tensor.shape

  def sparse_shape(self, tensor):
    return self.shape_tuple(tensor)

  def shape_prod(self, values: Tensor) -> int:
    # This is different from the BaseBackend prod!
    # prod calculates the product of tensor elements and cannot implemented
    # for shell tensors
    # This returns the product of sizes instead
    return self.shape_product(values.shape)

  def shape_product(self, shape: Sequence[int]) -> int:
    return functools.reduce(operator.mul, shape)

  def sqrt(self, tensor: Tensor) -> Tensor:
    return tensor

  def convert_to_tensor(self, tensor: Any) -> Tensor:
    shell_tensor = ShellTensor(tuple(tensor.shape))
    return shell_tensor

  def outer_product(self, tensor1: Tensor, tensor2: Tensor) -> Tensor:
    return ShellTensor(tensor1.shape + tensor2.shape)

  #pylint: disable=unused-argument
  def einsum(self,
             expression: str,
             *tensors: Tensor,
             optimize: bool = True) -> Tensor:
    expr_list = expression.split(",")
    expr_list[-1], res = expr_list[-1].split("->")
    shape = tuple(self._find_char(expr_list, char, tensors) for char in res)
    return ShellTensor(shape)

  def _find_char(self, expr_list: List[str], char: str,
                 tensors: Sequence[Tensor]) -> int:
    """Finds character in einsum tensor expression.

    Args:
      expr_list: List with expression for input tensors in einsum.
      char: One character string (letter) that corresponds to a specific
        einsum component.

    Returns:
      size: Size of the axis that corresponds to this einsum expression
        character.
    """
    for i, expr in enumerate(expr_list):
      ind = expr.find(char)
      if ind != -1:
        return tensors[i].shape[ind]
    raise ValueError("Einsum output expression contains letters not given"
                     "in input.")

  def norm(self, tensor: Tensor) -> Tensor:
    return ShellTensor(())

  def eye(self,
          N: int,
          dtype: Optional[Type[np.number]] = None,
          M: Optional[int] = None) -> Tensor:
    if not M:
      M = N
    return ShellTensor((N, M))

  def ones(self,
           shape: Tuple[int, ...],
           dtype: Optional[Type[np.number]] = None) -> Tensor:
    return ShellTensor(shape)

  def zeros(self,
            shape: Tuple[int, ...],
            dtype: Optional[Type[np.number]] = None) -> Tensor:

    return ShellTensor(shape)

  def randn(self,
            shape: Tuple[int, ...],
            dtype: Optional[Type[np.number]] = None,
            seed: Optional[int] = None) -> Tensor:
    return ShellTensor(shape)

  def random_uniform(self,
                     shape: Tuple[int, ...],
                     boundaries: Optional[Tuple[float, float]] = (0.0, 1.0),
                     dtype: Optional[Type[np.number]] = None,
                     seed: Optional[int] = None) -> Tensor:
    return ShellTensor(shape)

  def conj(self, tensor: Tensor) -> Tensor:
    return tensor

  def eigh(self, matrix: Tensor) -> Tuple[Tensor, Tensor]:
    shape = matrix.shape
    return ShellTensor((shape[0],)), ShellTensor(shape)

  def eigs(self,
           A: Callable,
           args: Optional[List[Tensor]] = None,
           initial_state: Optional[Tensor] = None,
           shape: Optional[Tuple[int, ...]] = None,
           dtype: Optional[Type[np.number]] = None,
           num_krylov_vecs: Optional[int] = 200,
           numeig: Optional[int] = 1,
           tol: Optional[float] = 1E-8,
           which: Optional[Text] = 'LR',
           maxiter: Optional[int] = None) -> Tuple[Tensor, List]:
    if args is None:
      args = []

    if num_krylov_vecs < numeig + 1:
      raise ValueError('`num_krylov_vecs` >= `numeig+1` required!')

    if initial_state is None:
      if (shape is None) or (dtype is None):
        raise ValueError("if no `initial_state` is passed, then `shape` and"
                         "`dtype` have to be provided")
      return [ShellTensor(tuple()) for _ in range(numeig)
             ], [ShellTensor(shape) for _ in range(numeig)]
    if not isinstance(initial_state, ShellTensor):
      raise TypeError("Expected a `ShellTensor`. Got {}".format(
          type(initial_state)))

    return [ShellTensor(tuple()) for _ in range(numeig)
           ], [ShellTensor(initial_state.shape) for _ in range(numeig)]

  def eigsh_lanczos(self,
                    A: Callable,
                    args: Optional[List[Tensor]] = None,
                    initial_state: Optional[Tensor] = None,
                    shape: Optional[Tuple] = None,
                    dtype: Optional[Type[np.number]] = None,
                    num_krylov_vecs: int = 20,
                    numeig: int = 1,
                    tol: float = 1E-8,
                    delta: float = 1E-8,
                    ndiag: int = 20,
                    reorthogonalize: bool = False) -> Tuple[Tensor, List]:
    if args is None:
      args = []
    if num_krylov_vecs < numeig:
      raise ValueError('`num_krylov_vecs` >= `numeig` required!')

    if numeig > 1 and not reorthogonalize:
      raise ValueError(
          "Got numeig = {} > 1 and `reorthogonalize = False`. "
          "Use `reorthogonalize=True` for `numeig > 1`".format(numeig))
    if initial_state is None:
      if (shape is None) or (dtype is None):
        raise ValueError("if no `initial_state` is passed, then `shape` and"
                         "`dtype` have to be provided")
      return [ShellTensor(tuple()) for _ in range(numeig)
             ], [ShellTensor(shape) for _ in range(numeig)]
    if not isinstance(initial_state, ShellTensor):
      raise TypeError("Expected a `ShellTensor`. Got {}".format(
          type(initial_state)))

    return [ShellTensor(tuple()) for _ in range(numeig)
           ], [ShellTensor(initial_state.shape) for _ in range(numeig)]

  def addition(self, tensor1: Tensor, tensor2: Tensor) -> Tensor:
    raise NotImplementedError("Shell tensor has not implemented addition( + )")

  def subtraction(self, tensor1: Tensor, tensor2: Tensor) -> Tensor:
    raise NotImplementedError(
        "Shell tensor has not implemented subtraction( - )")

  def multiply(self, tensor1: Tensor, tensor2: Tensor) -> Tensor:
    a = np.ones(tensor1.shape)
    b = np.ones(tensor2.shape)
    return ShellTensor((a * b).shape)

  def divide(self, tensor1: Tensor, tensor2: Tensor) -> Tensor:
    raise NotImplementedError("Shell tensor has not implemented add( / )")

  def index_update(self, tensor: Tensor, mask: Tensor,
                   assignee: Tensor) -> Tensor:
    return ShellTensor(tensor.shape)

  def inv(self, matrix: Tensor) -> Tensor:
    if len(matrix.shape) > 2:
      raise ValueError(
          "input to shell backend method `inv` has shape {}. Only matrices are supported."
          .format(matrix.shape))
    return ShellTensor(matrix.shape)

  def broadcast_right_multiplication(self, tensor1: Tensor,
                                     tensor2: Tensor) -> Tensor:
    if len(tensor2.shape) != 1:
      raise ValueError(
          "only order-1 tensors are allowed for `tensor2`, found `tensor2.shape = {}`"
          .format(tensor2.shape))

    shape2 = tuple(tensor2.shape)
    if len(shape2) < len(tensor1.shape):
      shape2 = tuple([1] * (len(tensor1.shape) - len(shape2))) + shape2
    shape = tuple([max([s1, s2]) for s1, s2 in zip(tensor1.shape, shape2)])
    return ShellTensor(shape)

  def broadcast_left_multiplication(self, tensor1: Tensor,
                                    tensor2: Tensor) -> Tensor:
    if len(tensor1.shape) != 1:
      raise ValueError(
          "only order-1 tensors are allowed for `tensor1`, found `tensor1.shape = {}`"
          .format(tensor1.shape))

    shape1 = tuple(tensor1.shape)
    if len(shape1) < len(tensor2.shape):
      shape1 = shape1 + tuple([1] * (len(tensor2.shape) - len(shape1)))
    shape = tuple([max([s1, s2]) for s1, s2 in zip(tensor2.shape, shape1)])
    return ShellTensor(shape)

  def jit(self, fun: Callable, *args: List, **kwargs: dict) -> Callable:
    return fun

  def sum(self,
          tensor: Tensor,
          axis: Optional[Sequence[int]] = None,
          keepdims: bool = False) -> Tensor:
    if not keepdims:
      newshape = np.delete(tensor.shape, axis)
    else:
      newshape = np.array(tensor.shape)
      newshape[np.array(axis)] = 1
    return ShellTensor(newshape)

  def matmul(self, tensor1: Tensor, tensor2: Tensor) -> Tensor:
    shape1 = np.array(tensor1.shape)[:-2]
    shape2 = np.array(tensor2.shape)[:-2]
    if not np.array_equal(shape1, shape2):
      raise ValueError("shape mismatch for matmul")
    new_shape = np.append(shape1, [tensor1.shape[-2], tensor2.shape[-1]])
    return ShellTensor(new_shape)<|MERGE_RESOLUTION|>--- conflicted
+++ resolved
@@ -92,31 +92,19 @@
     s_rest = ShellTensor((dim_s0 - dim_s,))
     return u, s, vh, s_rest
 
-<<<<<<< HEAD
-  def qr(self, tensor: Tensor, split_axis: int) -> Tuple[Tensor, Tensor]:
-    left_dims = tensor.shape[:split_axis]
-    right_dims = tensor.shape[split_axis:]
-=======
   def qr(self, tensor: Tensor, pivot_axis: int = -1,
          non_negative_diagonal: bool = False) -> Tuple[Tensor, Tensor]:
     left_dims = tensor.shape[:pivot_axis]
     right_dims = tensor.shape[pivot_axis:]
->>>>>>> dc3ce480
     center_dim = min(np.prod(left_dims), np.prod(right_dims))
     q = ShellTensor(left_dims + (center_dim,))
     r = ShellTensor((center_dim,) + right_dims)
     return q, r
 
-<<<<<<< HEAD
-  def rq(self, tensor: Tensor, split_axis: int) -> Tuple[Tensor, Tensor]:
-    left_dims = tensor.shape[:split_axis]
-    right_dims = tensor.shape[split_axis:]
-=======
   def rq(self, tensor: Tensor, pivot_axis: int = -1,
          non_negative_diagonal: bool = False) -> Tuple[Tensor, Tensor]:
     left_dims = tensor.shape[:pivot_axis]
     right_dims = tensor.shape[pivot_axis:]
->>>>>>> dc3ce480
     center_dim = min(np.prod(left_dims), np.prod(right_dims))
     q = ShellTensor(left_dims + (center_dim,))
     r = ShellTensor((center_dim,) + right_dims)
