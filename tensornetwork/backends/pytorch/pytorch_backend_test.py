import numpy as np
from tensornetwork.backends.pytorch import pytorch_backend
import torch
import pytest
from unittest.mock import Mock

torch_dtypes = [torch.float32, torch.float64, torch.int32]
torch_eye_dtypes = [torch.float32, torch.float64, torch.int32, torch.int64]
torch_randn_dtypes = [torch.float32, torch.float64]


def test_tensordot():
  backend = pytorch_backend.PyTorchBackend()
  a = backend.convert_to_tensor(2 * np.ones((2, 3, 4)))
  b = backend.convert_to_tensor(np.ones((2, 3, 4)))
  actual = backend.tensordot(a, b, ((1, 2), (1, 2)))
  expected = np.array([[24.0, 24.0], [24.0, 24.0]])
  np.testing.assert_allclose(expected, actual)


def test_reshape():
  backend = pytorch_backend.PyTorchBackend()
  a = backend.convert_to_tensor(np.ones((2, 3, 4)))
  actual = backend.shape_tuple(backend.reshape(a, (6, 4, 1)))
  assert actual == (6, 4, 1)


def test_transpose():
  backend = pytorch_backend.PyTorchBackend()
  a = backend.convert_to_tensor(
      np.array([[[1., 2.], [3., 4.]], [[5., 6.], [7., 8.]]]))
  actual = backend.transpose(a, [2, 0, 1])
  expected = np.array([[[1.0, 3.0], [5.0, 7.0]], [[2.0, 4.0], [6.0, 8.0]]])
  np.testing.assert_allclose(expected, actual)


def test_shape_concat():
  backend = pytorch_backend.PyTorchBackend()
  a = backend.convert_to_tensor(2 * np.ones((1, 3, 1)))
  b = backend.convert_to_tensor(np.ones((1, 2, 1)))
  expected = backend.shape_concat((a, b), axis=1)
  actual = np.array([[[2.0], [2.0], [2.0], [1.0], [1.0]]])
  np.testing.assert_allclose(expected, actual)


def test_slice():
  backend = pytorch_backend.PyTorchBackend()
  a = backend.convert_to_tensor(
      np.array([[1., 2., 3.], [4., 5., 6.], [7., 8., 9.]]))
  actual = backend.slice(a, (1, 1), (2, 2))
  expected = np.array([[5., 6.], [8., 9.]])
  np.testing.assert_allclose(expected, actual)


def test_slice_raises_error():
  backend = pytorch_backend.PyTorchBackend()
  a = backend.convert_to_tensor(
      np.array([[1., 2., 3.], [4., 5., 6.], [7., 8., 9.]]))
  with pytest.raises(ValueError):
    backend.slice(a, (1, 1), (2, 2, 2))


def test_shape_tensor():
  backend = pytorch_backend.PyTorchBackend()
  a = backend.convert_to_tensor(np.ones([2, 3, 4]))
  assert isinstance(backend.shape_tensor(a), torch.Tensor)
  actual = backend.shape_tensor(a)
  expected = np.array([2, 3, 4])
  np.testing.assert_allclose(expected, actual)


def test_shape_tuple():
  backend = pytorch_backend.PyTorchBackend()
  a = backend.convert_to_tensor(np.ones([2, 3, 4]))
  actual = backend.shape_tuple(a)
  assert actual == (2, 3, 4)


def test_shape_prod():
  backend = pytorch_backend.PyTorchBackend()
  a = backend.convert_to_tensor(2 * np.ones([1, 2, 3, 4]))
  actual = np.array(backend.shape_prod(a))
  assert actual == 2**24


def test_sqrt():
  backend = pytorch_backend.PyTorchBackend()
  a = backend.convert_to_tensor(np.array([4.0, 9.0]))
  actual = backend.sqrt(a)
  expected = np.array([2, 3])
  np.testing.assert_allclose(expected, actual)


def test_diag():
  backend = pytorch_backend.PyTorchBackend()
  b = backend.convert_to_tensor(np.array([1.0, 2.0, 3.0]))
  actual = backend.diag(b)
  expected = np.array([[1.0, 0.0, 0.0], [0.0, 2.0, 0.0], [0.0, 0.0, 3.0]])
  np.testing.assert_allclose(expected, actual)


def test_convert_to_tensor():
  backend = pytorch_backend.PyTorchBackend()
  array = np.ones((2, 3, 4))
  actual = backend.convert_to_tensor(array)
  expected = torch.ones((2, 3, 4))
  assert isinstance(actual, type(expected))
  np.testing.assert_allclose(expected, actual)


def test_trace():
  backend = pytorch_backend.PyTorchBackend()
  a = backend.convert_to_tensor(
      np.array([[[1., 2.], [3., 4.]], [[5., 6.], [7., 8.]],
                [[9., 10.], [11., 12.]]]))
  actual = backend.trace(a)
  expected = np.array([5., 13., 21.])
  np.testing.assert_allclose(expected, actual)
  a = backend.convert_to_tensor(np.array([[1., 2.], [3., 4.]]))
  actual = backend.trace(a)
  np.testing.assert_allclose(actual, 5)


def test_outer_product():
  backend = pytorch_backend.PyTorchBackend()
  a = backend.convert_to_tensor(2 * np.ones((2, 1)))
  b = backend.convert_to_tensor(np.ones((1, 2, 2)))
  actual = backend.outer_product(a, b)
  expected = np.ones((2, 1, 1, 2, 2)) * 2

  np.testing.assert_allclose(expected, actual)


def test_norm():
  backend = pytorch_backend.PyTorchBackend()
  a = backend.convert_to_tensor(np.ones((2, 2)))
  assert backend.norm(a) == 2


@pytest.mark.parametrize("dtype", torch_eye_dtypes)
def test_eye(dtype):
  backend = pytorch_backend.PyTorchBackend()
  a = backend.eye(N=4, M=5, dtype=dtype)
  np.testing.assert_allclose(torch.eye(n=4, m=5, dtype=dtype), a)


@pytest.mark.parametrize("dtype", torch_dtypes)
def test_ones(dtype):
  backend = pytorch_backend.PyTorchBackend()
  a = backend.ones((4, 4), dtype=dtype)
  np.testing.assert_allclose(torch.ones((4, 4), dtype=dtype), a)


@pytest.mark.parametrize("dtype", torch_dtypes)
def test_zeros(dtype):
  backend = pytorch_backend.PyTorchBackend()
  a = backend.zeros((4, 4), dtype=dtype)
  np.testing.assert_allclose(torch.zeros((4, 4), dtype=dtype), a)


@pytest.mark.parametrize("dtype", torch_randn_dtypes)
def test_randn(dtype):
  backend = pytorch_backend.PyTorchBackend()
  a = backend.randn((4, 4), dtype=dtype)
  assert a.shape == (4, 4)


@pytest.mark.parametrize("dtype", torch_randn_dtypes)
def test_random_uniform(dtype):
  backend = pytorch_backend.PyTorchBackend()
  a = backend.random_uniform((4, 4), dtype=dtype)
  assert a.shape == (4, 4)


@pytest.mark.parametrize("dtype", torch_eye_dtypes)
def test_eye_dtype(dtype):
  backend = pytorch_backend.PyTorchBackend()
  a = backend.eye(N=4, M=4, dtype=dtype)
  assert a.dtype == dtype


@pytest.mark.parametrize("dtype", torch_dtypes)
def test_ones_dtype(dtype):
  backend = pytorch_backend.PyTorchBackend()
  a = backend.ones((4, 4), dtype=dtype)
  assert a.dtype == dtype


@pytest.mark.parametrize("dtype", torch_dtypes)
def test_zeros_dtype(dtype):
  backend = pytorch_backend.PyTorchBackend()
  a = backend.zeros((4, 4), dtype=dtype)
  assert a.dtype == dtype


@pytest.mark.parametrize("dtype", torch_randn_dtypes)
def test_randn_dtype(dtype):
  backend = pytorch_backend.PyTorchBackend()
  a = backend.randn((4, 4), dtype=dtype)
  assert a.dtype == dtype


@pytest.mark.parametrize("dtype", torch_randn_dtypes)
def test_random_uniform_dtype(dtype):
  backend = pytorch_backend.PyTorchBackend()
  a = backend.random_uniform((4, 4), dtype=dtype)
  assert a.dtype == dtype


@pytest.mark.parametrize("dtype", torch_randn_dtypes)
def test_randn_seed(dtype):
  backend = pytorch_backend.PyTorchBackend()
  a = backend.randn((4, 4), seed=10, dtype=dtype)
  b = backend.randn((4, 4), seed=10, dtype=dtype)
  np.testing.assert_allclose(a, b)


@pytest.mark.parametrize("dtype", torch_randn_dtypes)
def test_random_uniform_seed(dtype):
  backend = pytorch_backend.PyTorchBackend()
  a = backend.random_uniform((4, 4), seed=10, dtype=dtype)
  b = backend.random_uniform((4, 4), seed=10, dtype=dtype)
  torch.allclose(a, b)


@pytest.mark.parametrize("dtype", torch_randn_dtypes)
def test_random_uniform_boundaries(dtype):
  lb = 1.2
  ub = 4.8
  backend = pytorch_backend.PyTorchBackend()
  a = backend.random_uniform((4, 4), seed=10, dtype=dtype)
  b = backend.random_uniform((4, 4), (lb, ub), seed=10, dtype=dtype)
  assert (torch.ge(a, 0).byte().all() and torch.le(a, 1).byte().all() and
          torch.ge(b, lb).byte().all() and torch.le(b, ub).byte().all())


def test_random_uniform_behavior():
  backend = pytorch_backend.PyTorchBackend()
  a = backend.random_uniform((4, 4), seed=10)
  torch.manual_seed(10)
  b = torch.empty((4, 4), dtype=torch.float64).uniform_()
  torch.allclose(a, b)


def test_conj():
  backend = pytorch_backend.PyTorchBackend()
  real = np.random.rand(2, 2, 2)
  a = backend.convert_to_tensor(real)
  actual = backend.conj(a)
  expected = real
  np.testing.assert_allclose(expected, actual)


def test_eigsh_lanczos_0():
  #this test should just not crash
  dtype = torch.float64
  backend = pytorch_backend.PyTorchBackend()
  D = 4
  init = backend.randn((2, 2, 2), dtype=dtype)
  tmp = backend.randn((8, 8), dtype=dtype)
  H = tmp + backend.transpose(backend.conj(tmp), (1, 0))
  H = H.reshape([2, 2, 2, 2, 2, 2])

  def mv(x, mat):
    return torch.tensordot(mat, x, ([0, 3, 5], [2, 0, 1])).permute([2, 0, 1])

  backend.eigsh_lanczos(mv, [H], init, num_krylov_vecs=D)


def test_eigsh_lanczos_1():
  dtype = torch.float64
  backend = pytorch_backend.PyTorchBackend()
  D = 24
  init = backend.randn((D,), dtype=dtype)
  tmp = backend.randn((D, D), dtype=dtype)
  H = tmp + backend.transpose(backend.conj(tmp), (1, 0))

  def mv(x, mat):
    return mat.mv(x)

  eta1, U1 = backend.eigsh_lanczos(mv, [H], init, num_krylov_vecs=D)
  eta2, U2 = H.symeig(eigenvectors=True)
  v2 = U2[:, 0]
  v2 = v2 / sum(v2)
  v1 = np.reshape(U1[0], (D))
  v1 = v1 / sum(v1)
  np.testing.assert_allclose(eta1[0], min(eta2))
  np.testing.assert_allclose(v1, v2)


def test_eigsh_small_number_krylov_vectors():
  backend = pytorch_backend.PyTorchBackend()
  init = backend.convert_to_tensor(np.array([1, 1], dtype=np.float64))
  H = backend.convert_to_tensor(np.array([[1, 2], [3, 4]], dtype=np.float64))

  def mv(x, mat):
    return mat.mv(x)

  eta1, _ = backend.eigsh_lanczos(mv, [H], init, num_krylov_vecs=1)
  np.testing.assert_allclose(eta1[0], 5)


@pytest.mark.parametrize("numeig", [1, 2, 3, 4])
def test_eigsh_lanczos_reorthogonalize(numeig):
  dtype = torch.float64
  backend = pytorch_backend.PyTorchBackend()
  D = 24
  np.random.seed(10)
  tmp = backend.randn((D, D), dtype=dtype, seed=10)
  H = tmp + backend.transpose(backend.conj(tmp), (1, 0))

  def mv(x, mat):
    return mat.mv(x)

  eta1, U1 = backend.eigsh_lanczos(
      mv, [H],
      shape=(D,),
      dtype=dtype,
      numeig=numeig,
      num_krylov_vecs=D,
      reorthogonalize=True,
      ndiag=1,
      tol=10**(-12),
      delta=10**(-12))
  eta2, U2 = np.linalg.eigh(H)

  np.testing.assert_allclose(eta1[0:numeig], eta2[0:numeig])
  for n in range(numeig):
    v2 = U2[:, n]
    v2 /= np.sum(v2)  #fix phases
    v1 = np.reshape(U1[n], (D))
    v1 /= torch.sum(v1)

    np.testing.assert_allclose(v1, v2, rtol=10**(-5), atol=10**(-5))


def test_eigsh_lanczos_2():
  dtype = torch.float64
  backend = pytorch_backend.PyTorchBackend()
  D = 16
  tmp = backend.randn((D, D), dtype=dtype)
  H = tmp + backend.transpose(backend.conj(tmp), (1, 0))

  def mv(x, mat):
    return mat.mv(x)

  eta1, U1 = backend.eigsh_lanczos(
      mv, [H],
      shape=(D,),
      dtype=dtype,
      reorthogonalize=True,
      ndiag=1,
      tol=10**(-12),
      delta=10**(-12))
  eta2, U2 = H.symeig(eigenvectors=True)
  v2 = U2[:, 0]
  v2 = v2 / sum(v2)
  v1 = np.reshape(U1[0], (D))
  v1 = v1 / sum(v1)
  np.testing.assert_allclose(eta1[0], min(eta2))
  np.testing.assert_allclose(v1, v2, rtol=10**(-5), atol=10**(-5))


def test_eigsh_lanczos_raises():
  backend = pytorch_backend.PyTorchBackend()
  with pytest.raises(
      ValueError, match='`num_krylov_vecs` >= `numeig` required!'):
    backend.eigsh_lanczos(lambda x: x, numeig=10, num_krylov_vecs=9)
  with pytest.raises(
      ValueError,
      match="Got numeig = 2 > 1 and `reorthogonalize = False`. "
      "Use `reorthogonalize=True` for `numeig > 1`"):
    backend.eigsh_lanczos(lambda x: x, numeig=2, reorthogonalize=False)
  with pytest.raises(
      ValueError,
      match="if no `initial_state` is passed, then `shape` and"
      "`dtype` have to be provided"):
    backend.eigsh_lanczos(lambda x: x, shape=(10,), dtype=None)
  with pytest.raises(
      ValueError,
      match="if no `initial_state` is passed, then `shape` and"
      "`dtype` have to be provided"):
    backend.eigsh_lanczos(lambda x: x, shape=None, dtype=torch.float64)
  with pytest.raises(
      ValueError,
      match="if no `initial_state` is passed, then `shape` and"
      "`dtype` have to be provided"):
    backend.eigsh_lanczos(lambda x: x)
  with pytest.raises(
      TypeError, match="Expected a `torch.Tensor`. Got <class 'list'>"):
    backend.eigsh_lanczos(lambda x: x, initial_state=[1, 2, 3])


@pytest.mark.parametrize("a, b, expected", [
    pytest.param(1, 1, 2),
    pytest.param(
        np.ones((1, 2, 3)), np.ones((1, 2, 3)), 2. * np.ones((1, 2, 3))),
])
def test_addition(a, b, expected):
  backend = pytorch_backend.PyTorchBackend()
  tensor1 = backend.convert_to_tensor(a)
  tensor2 = backend.convert_to_tensor(b)
  result = backend.addition(tensor1, tensor2)

  np.testing.assert_allclose(result, expected)
  assert tensor1.dtype == tensor2.dtype == result.dtype


@pytest.mark.parametrize("a, b, expected", [
    pytest.param(1, 1, 0),
    pytest.param(np.ones((1, 2, 3)), np.ones((1, 2, 3)), np.zeros((1, 2, 3))),
])
def test_subtraction(a, b, expected):
  backend = pytorch_backend.PyTorchBackend()
  tensor1 = backend.convert_to_tensor(a)
  tensor2 = backend.convert_to_tensor(b)
  result = backend.subtraction(tensor1, tensor2)

  np.testing.assert_allclose(result, expected)
  assert tensor1.dtype == tensor2.dtype == result.dtype


@pytest.mark.parametrize("a, b, expected", [
    pytest.param(1, 1, 1),
    pytest.param(np.ones((1, 2, 3)), np.ones((1, 2, 3)), np.ones((1, 2, 3))),
])
def test_multiply(a, b, expected):
  backend = pytorch_backend.PyTorchBackend()
  tensor1 = backend.convert_to_tensor(a)
  tensor2 = backend.convert_to_tensor(b)
  result = backend.multiply(tensor1, tensor2)

  np.testing.assert_allclose(result, expected)
  assert tensor1.dtype == tensor2.dtype == result.dtype


@pytest.mark.parametrize("a, b, expected", [
    pytest.param(2., 2., 1.),
    pytest.param(
        np.ones(()), 2. * np.ones((1, 2, 3)), 0.5 * np.ones((1, 2, 3))),
])
def test_divide(a, b, expected):
  backend = pytorch_backend.PyTorchBackend()
  tensor1 = backend.convert_to_tensor(a)
  tensor2 = backend.convert_to_tensor(b)
  result = backend.divide(tensor1, tensor2)

  np.testing.assert_allclose(result, expected)
  assert tensor1.dtype == tensor2.dtype == result.dtype


def test_eigh():
  dtype = torch.float64
  backend = pytorch_backend.PyTorchBackend()
  H = backend.randn((4, 4), dtype)
  H = H + np.conj(np.transpose(H))

  eta, U = backend.eigh(H)
  eta_ac, _ = np.linalg.eigh(H)
  M = U.transpose(1, 0).mm(H).mm(U)
  np.testing.assert_allclose(eta, eta_ac)
  np.testing.assert_almost_equal(np.diag(eta), M)


@pytest.mark.parametrize("dtype", torch_randn_dtypes)
def test_index_update(dtype):
  backend = pytorch_backend.PyTorchBackend()
  tensor = backend.randn((4, 2, 3), dtype=dtype, seed=10)
  out = backend.index_update(tensor, tensor > 0.1, 0.0)
  tensor[tensor > 0.1] = 0.0
  np.testing.assert_allclose(out, tensor)


def test_matrix_inv():
  dtype = torch.float64
  backend = pytorch_backend.PyTorchBackend()
  matrix = backend.randn((4, 4), dtype=dtype, seed=10)
  inverse = backend.inv(matrix)
  m1 = matrix.mm(inverse)
  m2 = inverse.mm(matrix)

  np.testing.assert_almost_equal(m1, np.eye(4))
  np.testing.assert_almost_equal(m2, np.eye(4))


@pytest.mark.parametrize("dtype", torch_randn_dtypes)
def test_matrix_inv_raises(dtype):
  backend = pytorch_backend.PyTorchBackend()
  matrix = backend.randn((4, 4, 4), dtype=dtype, seed=10)
  with pytest.raises(ValueError):
    backend.inv(matrix)


def test_eigs_not_implemented():
  backend = pytorch_backend.PyTorchBackend()
  with pytest.raises(NotImplementedError):
    backend.eigs(np.ones((2, 2)))


def test_gmres_not_implemented():
  backend = pytorch_backend.PyTorchBackend()
  with pytest.raises(NotImplementedError):
    backend.gmres(lambda x: x, np.ones((2)))


def test_broadcast_right_multiplication():
  backend = pytorch_backend.PyTorchBackend()
  tensor1 = backend.randn((2, 4, 3), dtype=torch.float64, seed=10)
  tensor2 = backend.randn((3,), dtype=torch.float64, seed=10)
  out = backend.broadcast_right_multiplication(tensor1, tensor2)
  np.testing.assert_allclose(out, tensor1 * tensor2)


def test_broadcast_right_multiplication_raises():
  dtype = torch.float64
  backend = pytorch_backend.PyTorchBackend()
  tensor1 = backend.randn((2, 4, 3), dtype=dtype, seed=10)
  tensor2 = backend.randn((3, 3), dtype=dtype, seed=10)
  with pytest.raises(ValueError):
    backend.broadcast_right_multiplication(tensor1, tensor2)


def test_broadcast_left_multiplication():
  dtype = torch.float64
  backend = pytorch_backend.PyTorchBackend()
  tensor1 = backend.randn((3,), dtype=dtype, seed=10)
  tensor2 = backend.randn((3, 4, 2), dtype=dtype, seed=10)
  out = backend.broadcast_left_multiplication(tensor1, tensor2)
  np.testing.assert_allclose(out, np.reshape(tensor1, (3, 1, 1)) * tensor2)


def test_broadcast_left_multiplication_raises():
  dtype = torch.float64
  backend = pytorch_backend.PyTorchBackend()
  tensor1 = backend.randn((3, 3), dtype=dtype, seed=10)
  tensor2 = backend.randn((2, 4, 3), dtype=dtype, seed=10)
  with pytest.raises(ValueError):
    backend.broadcast_left_multiplication(tensor1, tensor2)


def test_sparse_shape():
  dtype = torch.float64
  backend = pytorch_backend.PyTorchBackend()
  tensor = backend.randn((2, 3, 4), dtype=dtype, seed=10)
  np.testing.assert_allclose(backend.sparse_shape(tensor), tensor.shape)


def test_sum():
  np.random.seed(10)
  backend = pytorch_backend.PyTorchBackend()
  tensor = np.random.rand(2, 3, 4)
  a = backend.convert_to_tensor(tensor)
  actual = backend.sum(a, axis=(1, 2))
  expected = np.sum(tensor, axis=(1, 2))
  np.testing.assert_allclose(expected, actual)


def test_matmul():
  np.random.seed(10)
  backend = pytorch_backend.PyTorchBackend()
  t1 = np.random.rand(10, 2, 3)
  t2 = np.random.rand(10, 3, 4)
  a = backend.convert_to_tensor(t1)
  b = backend.convert_to_tensor(t2)
  actual = backend.matmul(a, b)
  expected = np.matmul(t1, t2)
  np.testing.assert_allclose(expected, actual)


<<<<<<< HEAD
@pytest.mark.parametrize("dtype", torch_randn_dtypes)
def test_pivot(dtype):
  shape = (4, 3, 2, 8)
  backend = pytorch_backend.PyTorchBackend()
  tensor = backend.randn(shape, dtype=dtype)
  cols = 12
  rows = 16
  expected = torch.reshape(tensor, (cols, rows))
  actual = backend.pivot(tensor, pivot_axis=2)
=======
def test_matmul_rank2():
  np.random.seed(10)
  backend = pytorch_backend.PyTorchBackend()
  t1 = np.random.rand(10, 4)
  t2 = np.random.rand(4, 10)
  a = backend.convert_to_tensor(t1)
  b = backend.convert_to_tensor(t2)
  actual = backend.matmul(a, b)
  expected = np.matmul(t1, t2)
>>>>>>> 51d20856
  np.testing.assert_allclose(expected, actual)<|MERGE_RESOLUTION|>--- conflicted
+++ resolved
@@ -567,17 +567,18 @@
   np.testing.assert_allclose(expected, actual)
 
 
-<<<<<<< HEAD
 @pytest.mark.parametrize("dtype", torch_randn_dtypes)
 def test_pivot(dtype):
   shape = (4, 3, 2, 8)
   backend = pytorch_backend.PyTorchBackend()
-  tensor = backend.randn(shape, dtype=dtype)
+  tensor = backend.randn(shape, dtype=dtype, seed=10)
   cols = 12
   rows = 16
   expected = torch.reshape(tensor, (cols, rows))
   actual = backend.pivot(tensor, pivot_axis=2)
-=======
+  np.testing.assert_allclose(expected, actual)
+
+
 def test_matmul_rank2():
   np.random.seed(10)
   backend = pytorch_backend.PyTorchBackend()
@@ -587,5 +588,4 @@
   b = backend.convert_to_tensor(t2)
   actual = backend.matmul(a, b)
   expected = np.matmul(t1, t2)
->>>>>>> 51d20856
   np.testing.assert_allclose(expected, actual)