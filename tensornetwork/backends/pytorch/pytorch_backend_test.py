import numpy as np
from tensornetwork.backends.pytorch import pytorch_backend
import torch
import pytest
from unittest.mock import Mock

torch_dtypes = [torch.float32, torch.float64, torch.int32]
torch_eye_dtypes = [torch.float32, torch.float64, torch.int32, torch.int64]
torch_randn_dtypes = [torch.float32, torch.float64]


def test_tensordot():
  backend = pytorch_backend.PyTorchBackend()
  a = backend.convert_to_tensor(2 * np.ones((2, 3, 4)))
  b = backend.convert_to_tensor(np.ones((2, 3, 4)))
  actual = backend.tensordot(a, b, ((1, 2), (1, 2)))
  expected = np.array([[24.0, 24.0], [24.0, 24.0]])
  np.testing.assert_allclose(expected, actual)


def test_reshape():
  backend = pytorch_backend.PyTorchBackend()
  a = backend.convert_to_tensor(np.ones((2, 3, 4)))
  actual = backend.shape_tuple(backend.reshape(a, (6, 4, 1)))
  assert actual == (6, 4, 1)


def test_transpose():
  backend = pytorch_backend.PyTorchBackend()
  a = backend.convert_to_tensor(
      np.array([[[1., 2.], [3., 4.]], [[5., 6.], [7., 8.]]]))
  actual = backend.transpose(a, [2, 0, 1])
  expected = np.array([[[1.0, 3.0], [5.0, 7.0]], [[2.0, 4.0], [6.0, 8.0]]])
  np.testing.assert_allclose(expected, actual)


def test_shape_concat():
  backend = pytorch_backend.PyTorchBackend()
  a = backend.convert_to_tensor(2 * np.ones((1, 3, 1)))
  b = backend.convert_to_tensor(np.ones((1, 2, 1)))
  expected = backend.shape_concat((a, b), axis=1)
  actual = np.array([[[2.0], [2.0], [2.0], [1.0], [1.0]]])
  np.testing.assert_allclose(expected, actual)


def test_slice():
  backend = pytorch_backend.PyTorchBackend()
  a = backend.convert_to_tensor(
      np.array([[1., 2., 3.], [4., 5., 6.], [7., 8., 9.]]))
  actual = backend.slice(a, (1, 1), (2, 2))
  expected = np.array([[5., 6.], [8., 9.]])
  np.testing.assert_allclose(expected, actual)


def test_slice_raises_error():
  backend = pytorch_backend.PyTorchBackend()
  a = backend.convert_to_tensor(
      np.array([[1., 2., 3.], [4., 5., 6.], [7., 8., 9.]]))
  with pytest.raises(ValueError):
    backend.slice(a, (1, 1), (2, 2, 2))


def test_shape_tensor():
  backend = pytorch_backend.PyTorchBackend()
  a = backend.convert_to_tensor(np.ones([2, 3, 4]))
  assert isinstance(backend.shape_tensor(a), torch.Tensor)
  actual = backend.shape_tensor(a)
  expected = np.array([2, 3, 4])
  np.testing.assert_allclose(expected, actual)


def test_shape_tuple():
  backend = pytorch_backend.PyTorchBackend()
  a = backend.convert_to_tensor(np.ones([2, 3, 4]))
  actual = backend.shape_tuple(a)
  assert actual == (2, 3, 4)


def test_shape_prod():
  backend = pytorch_backend.PyTorchBackend()
  a = backend.convert_to_tensor(2 * np.ones([1, 2, 3, 4]))
  actual = np.array(backend.shape_prod(a))
  assert actual == 2**24


def test_sqrt():
  backend = pytorch_backend.PyTorchBackend()
  a = backend.convert_to_tensor(np.array([4.0, 9.0]))
  actual = backend.sqrt(a)
  expected = np.array([2, 3])
  np.testing.assert_allclose(expected, actual)


def test_diag():
  backend = pytorch_backend.PyTorchBackend()
  b = backend.convert_to_tensor(np.array([1.0, 2.0, 3.0]))
  actual = backend.diag(b)
  expected = np.array([[1.0, 0.0, 0.0], [0.0, 2.0, 0.0], [0.0, 0.0, 3.0]])
  np.testing.assert_allclose(expected, actual)


def test_convert_to_tensor():
  backend = pytorch_backend.PyTorchBackend()
  array = np.ones((2, 3, 4))
  actual = backend.convert_to_tensor(array)
  expected = torch.ones((2, 3, 4))
  assert isinstance(actual, type(expected))
  np.testing.assert_allclose(expected, actual)


def test_trace():
  backend = pytorch_backend.PyTorchBackend()
  a = backend.convert_to_tensor(
      np.array([[[1., 2.], [3., 4.]], [[5., 6.], [7., 8.]],
                [[9., 10.], [11., 12.]]]))
  actual = backend.trace(a)
  expected = np.array([5., 13., 21.])
  np.testing.assert_allclose(expected, actual)
  a = backend.convert_to_tensor(np.array([[1., 2.], [3., 4.]]))
  actual = backend.trace(a)
  np.testing.assert_allclose(actual, 5)


def test_outer_product():
  backend = pytorch_backend.PyTorchBackend()
  a = backend.convert_to_tensor(2 * np.ones((2, 1)))
  b = backend.convert_to_tensor(np.ones((1, 2, 2)))
  actual = backend.outer_product(a, b)
  expected = np.ones((2, 1, 1, 2, 2)) * 2

  np.testing.assert_allclose(expected, actual)


def test_norm():
  backend = pytorch_backend.PyTorchBackend()
  a = backend.convert_to_tensor(np.ones((2, 2)))
  assert backend.norm(a) == 2


@pytest.mark.parametrize("dtype", torch_eye_dtypes)
def test_eye(dtype):
  backend = pytorch_backend.PyTorchBackend()
  a = backend.eye(N=4, M=5, dtype=dtype)
  np.testing.assert_allclose(torch.eye(n=4, m=5, dtype=dtype), a)


@pytest.mark.parametrize("dtype", torch_dtypes)
def test_ones(dtype):
  backend = pytorch_backend.PyTorchBackend()
  a = backend.ones((4, 4), dtype=dtype)
  np.testing.assert_allclose(torch.ones((4, 4), dtype=dtype), a)


@pytest.mark.parametrize("dtype", torch_dtypes)
def test_zeros(dtype):
  backend = pytorch_backend.PyTorchBackend()
  a = backend.zeros((4, 4), dtype=dtype)
  np.testing.assert_allclose(torch.zeros((4, 4), dtype=dtype), a)


@pytest.mark.parametrize("dtype", torch_randn_dtypes)
def test_randn(dtype):
  backend = pytorch_backend.PyTorchBackend()
  a = backend.randn((4, 4), dtype=dtype)
  assert a.shape == (4, 4)


@pytest.mark.parametrize("dtype", torch_randn_dtypes)
def test_random_uniform(dtype):
  backend = pytorch_backend.PyTorchBackend()
  a = backend.random_uniform((4, 4), dtype=dtype)
  assert a.shape == (4, 4)


@pytest.mark.parametrize("dtype", torch_eye_dtypes)
def test_eye_dtype(dtype):
  backend = pytorch_backend.PyTorchBackend()
  a = backend.eye(N=4, M=4, dtype=dtype)
  assert a.dtype == dtype


@pytest.mark.parametrize("dtype", torch_dtypes)
def test_ones_dtype(dtype):
  backend = pytorch_backend.PyTorchBackend()
  a = backend.ones((4, 4), dtype=dtype)
  assert a.dtype == dtype


@pytest.mark.parametrize("dtype", torch_dtypes)
def test_zeros_dtype(dtype):
  backend = pytorch_backend.PyTorchBackend()
  a = backend.zeros((4, 4), dtype=dtype)
  assert a.dtype == dtype


@pytest.mark.parametrize("dtype", torch_randn_dtypes)
def test_randn_dtype(dtype):
  backend = pytorch_backend.PyTorchBackend()
  a = backend.randn((4, 4), dtype=dtype)
  assert a.dtype == dtype


@pytest.mark.parametrize("dtype", torch_randn_dtypes)
def test_random_uniform_dtype(dtype):
  backend = pytorch_backend.PyTorchBackend()
  a = backend.random_uniform((4, 4), dtype=dtype)
  assert a.dtype == dtype


@pytest.mark.parametrize("dtype", torch_randn_dtypes)
def test_randn_seed(dtype):
  backend = pytorch_backend.PyTorchBackend()
  a = backend.randn((4, 4), seed=10, dtype=dtype)
  b = backend.randn((4, 4), seed=10, dtype=dtype)
  np.testing.assert_allclose(a, b)


@pytest.mark.parametrize("dtype", torch_randn_dtypes)
def test_random_uniform_seed(dtype):
  backend = pytorch_backend.PyTorchBackend()
  a = backend.random_uniform((4, 4), seed=10, dtype=dtype)
  b = backend.random_uniform((4, 4), seed=10, dtype=dtype)
  torch.allclose(a, b)


@pytest.mark.parametrize("dtype", torch_randn_dtypes)
def test_random_uniform_boundaries(dtype):
  lb = 1.2
  ub = 4.8
  backend = pytorch_backend.PyTorchBackend()
  a = backend.random_uniform((4, 4), seed=10, dtype=dtype)
  b = backend.random_uniform((4, 4), (lb, ub), seed=10, dtype=dtype)
  assert (torch.ge(a, 0).byte().all() and torch.le(a, 1).byte().all() and
          torch.ge(b, lb).byte().all() and torch.le(b, ub).byte().all())


def test_random_uniform_behavior():
  backend = pytorch_backend.PyTorchBackend()
  a = backend.random_uniform((4, 4), seed=10)
  torch.manual_seed(10)
  b = torch.empty((4, 4), dtype=torch.float64).uniform_()
  torch.allclose(a, b)


def test_conj():
  backend = pytorch_backend.PyTorchBackend()
  real = np.random.rand(2, 2, 2)
  a = backend.convert_to_tensor(real)
  actual = backend.conj(a)
  expected = real
  np.testing.assert_allclose(expected, actual)


def test_eigsh_lanczos_0():
  #this test should just not crash
  dtype = torch.float64
  backend = pytorch_backend.PyTorchBackend()
  D = 4
  init = backend.randn((2, 2, 2), dtype=dtype)
  tmp = backend.randn((8, 8), dtype=dtype)
  H = tmp + backend.transpose(backend.conj(tmp), (1, 0))
  H = H.reshape([2, 2, 2, 2, 2, 2])

  def mv(x, mat):
    return torch.tensordot(mat, x, ([0, 3, 5], [2, 0, 1])).permute([2, 0, 1])

  backend.eigsh_lanczos(mv, [H], init, num_krylov_vecs=D)


def test_eigsh_lanczos_1():
  dtype = torch.float64
  backend = pytorch_backend.PyTorchBackend()
  D = 24
  init = backend.randn((D,), dtype=dtype)
  tmp = backend.randn((D, D), dtype=dtype)
  H = tmp + backend.transpose(backend.conj(tmp), (1, 0))

  def mv(x, mat):
    return mat.mv(x)

  eta1, U1 = backend.eigsh_lanczos(mv, [H], init, num_krylov_vecs=D)
  eta2, U2 = H.symeig(eigenvectors=True)
  v2 = U2[:, 0]
  v2 = v2 / sum(v2)
  v1 = np.reshape(U1[0], (D))
  v1 = v1 / sum(v1)
  np.testing.assert_allclose(eta1[0], min(eta2))
  np.testing.assert_allclose(v1, v2)


def test_eigsh_small_number_krylov_vectors():
  backend = pytorch_backend.PyTorchBackend()
  init = backend.convert_to_tensor(np.array([1, 1], dtype=np.float64))
  H = backend.convert_to_tensor(np.array([[1, 2], [3, 4]], dtype=np.float64))

  def mv(x, mat):
    return mat.mv(x)

  eta1, _ = backend.eigsh_lanczos(mv, [H], init, num_krylov_vecs=1)
  np.testing.assert_allclose(eta1[0], 5)


@pytest.mark.parametrize("numeig", [1, 2, 3, 4])
def test_eigsh_lanczos_reorthogonalize(numeig):
  dtype = torch.float64
  backend = pytorch_backend.PyTorchBackend()
  D = 24
  np.random.seed(10)
  tmp = backend.randn((D, D), dtype=dtype, seed=10)
  H = tmp + backend.transpose(backend.conj(tmp), (1, 0))

  def mv(x, mat):
    return mat.mv(x)

  eta1, U1 = backend.eigsh_lanczos(
      mv, [H],
      shape=(D,),
      dtype=dtype,
      numeig=numeig,
      num_krylov_vecs=D,
      reorthogonalize=True,
      ndiag=1,
      tol=10**(-12),
      delta=10**(-12))
  eta2, U2 = np.linalg.eigh(H)

  np.testing.assert_allclose(eta1[0:numeig], eta2[0:numeig])
  for n in range(numeig):
    v2 = U2[:, n]
    v2 /= np.sum(v2)  #fix phases
    v1 = np.reshape(U1[n], (D))
    v1 /= torch.sum(v1)

    np.testing.assert_allclose(v1, v2, rtol=10**(-5), atol=10**(-5))


def test_eigsh_lanczos_2():
  dtype = torch.float64
  backend = pytorch_backend.PyTorchBackend()
  D = 16
  tmp = backend.randn((D, D), dtype=dtype)
  H = tmp + backend.transpose(backend.conj(tmp), (1, 0))

  def mv(x, mat):
    return mat.mv(x)

  eta1, U1 = backend.eigsh_lanczos(
      mv, [H],
      shape=(D,),
      dtype=dtype,
      reorthogonalize=True,
      ndiag=1,
      tol=10**(-12),
      delta=10**(-12))
  eta2, U2 = H.symeig(eigenvectors=True)
  v2 = U2[:, 0]
  v2 = v2 / sum(v2)
  v1 = np.reshape(U1[0], (D))
  v1 = v1 / sum(v1)
  np.testing.assert_allclose(eta1[0], min(eta2))
  np.testing.assert_allclose(v1, v2, rtol=10**(-5), atol=10**(-5))


def test_eigsh_lanczos_raises():
  backend = pytorch_backend.PyTorchBackend()
  with pytest.raises(
      ValueError, match='`num_krylov_vecs` >= `numeig` required!'):
    backend.eigsh_lanczos(lambda x: x, numeig=10, num_krylov_vecs=9)
  with pytest.raises(
      ValueError,
      match="Got numeig = 2 > 1 and `reorthogonalize = False`. "
      "Use `reorthogonalize=True` for `numeig > 1`"):
    backend.eigsh_lanczos(lambda x: x, numeig=2, reorthogonalize=False)
  with pytest.raises(
      ValueError,
      match="if no `initial_state` is passed, then `shape` and"
      "`dtype` have to be provided"):
    backend.eigsh_lanczos(lambda x: x, shape=(10,), dtype=None)
  with pytest.raises(
      ValueError,
      match="if no `initial_state` is passed, then `shape` and"
      "`dtype` have to be provided"):
    backend.eigsh_lanczos(lambda x: x, shape=None, dtype=torch.float64)
  with pytest.raises(
      ValueError,
      match="if no `initial_state` is passed, then `shape` and"
      "`dtype` have to be provided"):
    backend.eigsh_lanczos(lambda x: x)
  with pytest.raises(
      TypeError, match="Expected a `torch.Tensor`. Got <class 'list'>"):
    backend.eigsh_lanczos(lambda x: x, initial_state=[1, 2, 3])


@pytest.mark.parametrize("a, b, expected", [
    pytest.param(1, 1, 2),
    pytest.param(
        np.ones((1, 2, 3)), np.ones((1, 2, 3)), 2. * np.ones((1, 2, 3))),
])
def test_addition(a, b, expected):
  backend = pytorch_backend.PyTorchBackend()
  tensor1 = backend.convert_to_tensor(a)
  tensor2 = backend.convert_to_tensor(b)
  result = backend.addition(tensor1, tensor2)

  np.testing.assert_allclose(result, expected)
  assert tensor1.dtype == tensor2.dtype == result.dtype


@pytest.mark.parametrize("a, b, expected", [
    pytest.param(1, 1, 0),
    pytest.param(np.ones((1, 2, 3)), np.ones((1, 2, 3)), np.zeros((1, 2, 3))),
])
def test_subtraction(a, b, expected):
  backend = pytorch_backend.PyTorchBackend()
  tensor1 = backend.convert_to_tensor(a)
  tensor2 = backend.convert_to_tensor(b)
  result = backend.subtraction(tensor1, tensor2)

  np.testing.assert_allclose(result, expected)
  assert tensor1.dtype == tensor2.dtype == result.dtype


@pytest.mark.parametrize("a, b, expected", [
    pytest.param(1, 1, 1),
    pytest.param(np.ones((1, 2, 3)), np.ones((1, 2, 3)), np.ones((1, 2, 3))),
])
def test_multiply(a, b, expected):
  backend = pytorch_backend.PyTorchBackend()
  tensor1 = backend.convert_to_tensor(a)
  tensor2 = backend.convert_to_tensor(b)
  result = backend.multiply(tensor1, tensor2)

  np.testing.assert_allclose(result, expected)
  assert tensor1.dtype == tensor2.dtype == result.dtype


@pytest.mark.parametrize("a, b, expected", [
    pytest.param(2., 2., 1.),
    pytest.param(
        np.ones(()), 2. * np.ones((1, 2, 3)), 0.5 * np.ones((1, 2, 3))),
])
def test_divide(a, b, expected):
  backend = pytorch_backend.PyTorchBackend()
  tensor1 = backend.convert_to_tensor(a)
  tensor2 = backend.convert_to_tensor(b)
  result = backend.divide(tensor1, tensor2)

  np.testing.assert_allclose(result, expected)
  assert tensor1.dtype == tensor2.dtype == result.dtype


def test_eigh():
  dtype = torch.float64
  backend = pytorch_backend.PyTorchBackend()
  H = backend.randn((4, 4), dtype)
  H = H + np.conj(np.transpose(H))

  eta, U = backend.eigh(H)
  eta_ac, _ = np.linalg.eigh(H)
  M = U.transpose(1, 0).mm(H).mm(U)
  np.testing.assert_allclose(eta, eta_ac)
  np.testing.assert_almost_equal(np.diag(eta), M)


@pytest.mark.parametrize("dtype", torch_randn_dtypes)
def test_index_update(dtype):
  backend = pytorch_backend.PyTorchBackend()
  tensor = backend.randn((4, 2, 3), dtype=dtype, seed=10)
  out = backend.index_update(tensor, tensor > 0.1, 0.0)
  tensor[tensor > 0.1] = 0.0
  np.testing.assert_allclose(out, tensor)


def test_matrix_inv():
  dtype = torch.float64
  backend = pytorch_backend.PyTorchBackend()
  matrix = backend.randn((4, 4), dtype=dtype, seed=10)
  inverse = backend.inv(matrix)
  m1 = matrix.mm(inverse)
  m2 = inverse.mm(matrix)

  np.testing.assert_almost_equal(m1, np.eye(4))
  np.testing.assert_almost_equal(m2, np.eye(4))


@pytest.mark.parametrize("dtype", torch_randn_dtypes)
def test_matrix_inv_raises(dtype):
  backend = pytorch_backend.PyTorchBackend()
  matrix = backend.randn((4, 4, 4), dtype=dtype, seed=10)
  with pytest.raises(ValueError):
    backend.inv(matrix)


def test_eigs_not_implemented():
  backend = pytorch_backend.PyTorchBackend()
  with pytest.raises(NotImplementedError):
    backend.eigs(np.ones((2, 2)))


def test_gmres_not_implemented():
  backend = pytorch_backend.PyTorchBackend()
  with pytest.raises(NotImplementedError):
    backend.gmres(lambda x: x, np.ones((2)))


def test_broadcast_right_multiplication():
  backend = pytorch_backend.PyTorchBackend()
  tensor1 = backend.randn((2, 4, 3), dtype=torch.float64, seed=10)
  tensor2 = backend.randn((3,), dtype=torch.float64, seed=10)
  out = backend.broadcast_right_multiplication(tensor1, tensor2)
  np.testing.assert_allclose(out, tensor1 * tensor2)


def test_broadcast_right_multiplication_raises():
  dtype = torch.float64
  backend = pytorch_backend.PyTorchBackend()
  tensor1 = backend.randn((2, 4, 3), dtype=dtype, seed=10)
  tensor2 = backend.randn((3, 3), dtype=dtype, seed=10)
  with pytest.raises(ValueError):
    backend.broadcast_right_multiplication(tensor1, tensor2)


def test_broadcast_left_multiplication():
  dtype = torch.float64
  backend = pytorch_backend.PyTorchBackend()
  tensor1 = backend.randn((3,), dtype=dtype, seed=10)
  tensor2 = backend.randn((3, 4, 2), dtype=dtype, seed=10)
  out = backend.broadcast_left_multiplication(tensor1, tensor2)
  np.testing.assert_allclose(out, np.reshape(tensor1, (3, 1, 1)) * tensor2)


def test_broadcast_left_multiplication_raises():
  dtype = torch.float64
  backend = pytorch_backend.PyTorchBackend()
  tensor1 = backend.randn((3, 3), dtype=dtype, seed=10)
  tensor2 = backend.randn((2, 4, 3), dtype=dtype, seed=10)
  with pytest.raises(ValueError):
    backend.broadcast_left_multiplication(tensor1, tensor2)


def test_sparse_shape():
  dtype = torch.float64
  backend = pytorch_backend.PyTorchBackend()
  tensor = backend.randn((2, 3, 4), dtype=dtype, seed=10)
  np.testing.assert_allclose(backend.sparse_shape(tensor), tensor.shape)


def test_sum():
  np.random.seed(10)
  backend = pytorch_backend.PyTorchBackend()
  tensor = np.random.rand(2, 3, 4)
  a = backend.convert_to_tensor(tensor)
  actual = backend.sum(a, axis=(1, 2))
  expected = np.sum(tensor, axis=(1, 2))
  np.testing.assert_allclose(expected, actual)


def test_matmul():
  np.random.seed(10)
  backend = pytorch_backend.PyTorchBackend()
  t1 = np.random.rand(10, 2, 3)
  t2 = np.random.rand(10, 3, 4)
  a = backend.convert_to_tensor(t1)
  b = backend.convert_to_tensor(t2)
  actual = backend.matmul(a, b)
  expected = np.matmul(t1, t2)
  np.testing.assert_allclose(expected, actual)


@pytest.mark.parametrize("dtype", torch_randn_dtypes)
<<<<<<< HEAD
def test_abs(dtype):
  shape = (4, 3, 2)
  backend = pytorch_backend.PyTorchBackend()
  tensor = backend.randn(shape, dtype=dtype, seed=10)
  actual = backend.abs(tensor)
  expected = torch.abs(tensor)
  np.testing.assert_allclose(expected, actual)


@pytest.mark.parametrize("dtype", torch_randn_dtypes)
def test_sign(dtype):
  shape = (4, 3, 2)
  backend = pytorch_backend.PyTorchBackend()
  tensor = backend.randn(shape, dtype=dtype, seed=10)
  actual = backend.sign(tensor)
  expected = torch.sign(tensor)
=======
def test_pivot(dtype):
  shape = (4, 3, 2, 8)
  backend = pytorch_backend.PyTorchBackend()
  tensor = backend.randn(shape, dtype=dtype, seed=10)
  cols = 12
  rows = 16
  expected = torch.reshape(tensor, (cols, rows))
  actual = backend.pivot(tensor, pivot_axis=2)
>>>>>>> fe997c62
  np.testing.assert_allclose(expected, actual)


def test_matmul_rank2():
  np.random.seed(10)
  backend = pytorch_backend.PyTorchBackend()
  t1 = np.random.rand(10, 4)
  t2 = np.random.rand(4, 10)
  a = backend.convert_to_tensor(t1)
  b = backend.convert_to_tensor(t2)
  actual = backend.matmul(a, b)
  expected = np.matmul(t1, t2)
  np.testing.assert_allclose(expected, actual)<|MERGE_RESOLUTION|>--- conflicted
+++ resolved
@@ -568,7 +568,6 @@
 
 
 @pytest.mark.parametrize("dtype", torch_randn_dtypes)
-<<<<<<< HEAD
 def test_abs(dtype):
   shape = (4, 3, 2)
   backend = pytorch_backend.PyTorchBackend()
@@ -585,7 +584,9 @@
   tensor = backend.randn(shape, dtype=dtype, seed=10)
   actual = backend.sign(tensor)
   expected = torch.sign(tensor)
-=======
+  np.testing.assert_allclose(expected, actual)
+  
+  
 def test_pivot(dtype):
   shape = (4, 3, 2, 8)
   backend = pytorch_backend.PyTorchBackend()
@@ -594,7 +595,6 @@
   rows = 16
   expected = torch.reshape(tensor, (cols, rows))
   actual = backend.pivot(tensor, pivot_axis=2)
->>>>>>> fe997c62
   np.testing.assert_allclose(expected, actual)
 
 
