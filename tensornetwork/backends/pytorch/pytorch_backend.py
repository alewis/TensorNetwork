# Copyright 2019 The TensorNetwork Authors
#
# Licensed under the Apache License, Version 2.0 (the "License");
# you may not use this file except in compliance with the License.
# You may obtain a copy of the License at
#
#      http://www.apache.org/licenses/LICENSE-2.0
#
# Unless required by applicable law or agreed to in writing, software
# distributed under the License is distributed on an "AS IS" BASIS,
# WITHOUT WARRANTIES OR CONDITIONS OF ANY KIND, either express or implied.
# See the License for the specific language governing permissions and
# limitations under the License.
#pylint: disable=line-too-long
from typing import Optional, Any, Sequence, Tuple, Callable, List, Text, Type
from tensornetwork.backends import abstract_backend
from tensornetwork.backends.pytorch import decompositions
import numpy as np

# This might seem bad, but pytype treats tf.Tensor as Any anyway, so
# we don't actually lose anything by doing this.
Tensor = Any

#pylint: disable=abstract-method


class PyTorchBackend(abstract_backend.AbstractBackend):
  """See base_backend.BaseBackend for documentation."""

  def __init__(self) -> None:
    super(PyTorchBackend, self).__init__()
    # pylint: disable=global-variable-undefined
    global torchlib
    try:
      #pylint: disable=import-outside-toplevel
      import torch
    except ImportError:
      raise ImportError("PyTorch not installed, please switch to a different "
                        "backend or install PyTorch.")
    torchlib = torch
    self.name = "pytorch"

  def tensordot(self, a: Tensor, b: Tensor,
                axes: Sequence[Sequence[int]]) -> Tensor:
    return torchlib.tensordot(a, b, dims=axes)

  def reshape(self, tensor: Tensor, shape: Tensor) -> Tensor:
    return torchlib.reshape(tensor, tuple(np.array(shape).astype(int)))

<<<<<<< HEAD
  def transpose(self, tensor, perm=None):
    if perm is None:
      perm = tuple(range(tensor.ndim - 1, -1, -1))
=======
  def transpose(self, tensor, perm) -> Tensor:
>>>>>>> 51f9e8bc
    return tensor.permute(perm)

  def slice(self, tensor: Tensor, start_indices: Tuple[int, ...],
            slice_sizes: Tuple[int, ...]) -> Tensor:
    if len(start_indices) != len(slice_sizes):
      raise ValueError("Lengths of start_indices and slice_sizes must be"
                       "identical.")
    obj = tuple(
        slice(start, start + size)
        for start, size in zip(start_indices, slice_sizes))
    return tensor[obj]

  def svd(
      self,
      tensor: Tensor,
      split_axis: int,
      max_singular_values: Optional[int] = None,
      max_truncation_error: Optional[float] = None,
      relative: Optional[bool] = False
  ) -> Tuple[Tensor, Tensor, Tensor, Tensor]:
    return decompositions.svd(
        torchlib,
        tensor,
        split_axis,
        max_singular_values,
        max_truncation_error,
        relative=relative)

  def qr(
      self,
      tensor: Tensor,
      split_axis: int,
  ) -> Tuple[Tensor, Tensor]:
    return decompositions.qr(torchlib, tensor, split_axis)

  def rq(
      self,
      tensor: Tensor,
      split_axis: int,
  ) -> Tuple[Tensor, Tensor]:
    return decompositions.rq(torchlib, tensor, split_axis)

  def shape_concat(self, values: Tensor, axis: int) -> Tensor:
    return np.concatenate(values, axis)

  def shape_tensor(self, tensor: Tensor) -> Tensor:
    return torchlib.tensor(list(tensor.shape))

  def shape_tuple(self, tensor: Tensor) -> Tuple[Optional[int], ...]:
    return tuple(tensor.shape)

  def sparse_shape(self, tensor: Tensor) -> Tuple[Optional[int], ...]:
    return self.shape_tuple(tensor)

  def shape_prod(self, values: Tensor) -> int:
    values = torchlib.as_tensor(values)
    return torchlib.prod(values)

  def sqrt(self, tensor: Tensor) -> Tensor:
    return torchlib.sqrt(tensor)

  def diag(self, tensor: Tensor) -> Tensor:
    return torchlib.diag(tensor)

  def convert_to_tensor(self, tensor: Tensor) -> Tensor:
    result = torchlib.as_tensor(tensor)
    return result

  def trace(self, tensor: Tensor) -> Tensor:
    return torchlib.einsum('...jj', tensor)

  def outer_product(self, tensor1: Tensor, tensor2: Tensor) -> Tensor:
    return torchlib.tensordot(tensor1, tensor2, dims=0)
  # pylint: disable=unused-argument
  def einsum(self,
             expression: str,
             *tensors: Tensor,
             optimize: bool = True) -> Tensor:
    return torchlib.einsum(expression, *tensors)

  def norm(self, tensor: Tensor) -> Tensor:
    return torchlib.norm(tensor)

  def eye(self,
          N: int,
          dtype: Optional[Any] = None,
          M: Optional[int] = None) -> Tensor:
    dtype = dtype if dtype is not None else torchlib.float64
    if not M:
      M = N  #torch crashes if one passes M = None with dtype!=None
    return torchlib.eye(n=N, m=M, dtype=dtype)

  def ones(self, shape: Tuple[int, ...], dtype: Optional[Any] = None) -> Tensor:
    dtype = dtype if dtype is not None else torchlib.float64
    return torchlib.ones(shape, dtype=dtype)

  def zeros(self,
            shape: Tuple[int, ...],
            dtype: Optional[Any] = None) -> Tensor:
    dtype = dtype if dtype is not None else torchlib.float64
    return torchlib.zeros(shape, dtype=dtype)

  def randn(self,
            shape: Tuple[int, ...],
            dtype: Optional[Any] = None,
            seed: Optional[int] = None) -> Tensor:
    if seed:
      torchlib.manual_seed(seed)
    dtype = dtype if dtype is not None else torchlib.float64
    return torchlib.randn(shape, dtype=dtype)

  def random_uniform(self,
                     shape: Tuple[int, ...],
                     boundaries: Optional[Tuple[float, float]] = (0.0, 1.0),
                     dtype: Optional[Any] = None,
                     seed: Optional[int] = None) -> Tensor:
    if seed:
      torchlib.manual_seed(seed)
    dtype = dtype if dtype is not None else torchlib.float64
    return torchlib.empty(shape, dtype=dtype).uniform_(*boundaries)

  def conj(self, tensor: Tensor) -> Tensor:
    return tensor  #pytorch does not support complex dtypes

  def eigh(self, matrix: Tensor) -> Tuple[Tensor, Tensor]:
    return matrix.symeig(eigenvectors=True)

  def eigsh_lanczos(self,
                    A: Callable,
                    args: Optional[List[Tensor]] = None,
                    initial_state: Optional[Tensor] = None,
                    shape: Optional[Tuple] = None,
                    dtype: Optional[Type[np.number]] = None,
                    num_krylov_vecs: int = 20,
                    numeig: int = 1,
                    tol: float = 1E-8,
                    delta: float = 1E-8,
                    ndiag: int = 20,
                    reorthogonalize: bool = False) -> Tuple[Tensor, List]:
    """
    Lanczos method for finding the lowest eigenvector-eigenvalue pairs
    of a `LinearOperator` `A`.
    Args:
      A: A (sparse) implementation of a linear operator.
         Call signature of `A` is `res = A(vector, *args)`, where `vector`
         can be an arbitrary `Tensor`, and `res.shape` has to be `vector.shape`.
      arsg: A list of arguments to `A`.  `A` will be called as
        `res = A(initial_state, *args)`.
      initial_state: An initial vector for the Lanczos algorithm. If `None`,
        a random initial `Tensor` is created using the `torch.randn` method
      shape: The shape of the input-dimension of `A`.
      dtype: The dtype of the input `A`. If both no `initial_state` is provided,
        a random initial state with shape `shape` and dtype `dtype` is created.
      num_krylov_vecs: The number of iterations (number of krylov vectors).
      numeig: The nummber of eigenvector-eigenvalue pairs to be computed.
        If `numeig > 1`, `reorthogonalize` has to be `True`.
      tol: The desired precision of the eigenvalus. Uses
        `torch.norm(eigvalsnew[0:numeig] - eigvalsold[0:numeig]) < tol`
        as stopping criterion between two diagonalization steps of the
        tridiagonal operator.
      delta: Stopping criterion for Lanczos iteration.
        If a Krylov vector :math: `x_n` has an L2 norm
        :math:`\\lVert x_n\\rVert < delta`, the iteration
        is stopped. It means that an (approximate) invariant subspace has
        been found.
      ndiag: The tridiagonal Operator is diagonalized every `ndiag`
        iterations to check convergence.
      reorthogonalize: If `True`, Krylov vectors are kept orthogonal by
        explicit orthogonalization (more costly than `reorthogonalize=False`)
    Returns:
      (eigvals, eigvecs)
       eigvals: A list of `numeig` lowest eigenvalues
       eigvecs: A list of `numeig` lowest eigenvectors
    """
    if args is None:
      args = []
    #TODO: make this work for tensorflow in graph mode
    if num_krylov_vecs < numeig:
      raise ValueError('`num_krylov_vecs` >= `numeig` required!')

    if numeig > 1 and not reorthogonalize:
      raise ValueError(
          "Got numeig = {} > 1 and `reorthogonalize = False`. "
          "Use `reorthogonalize=True` for `numeig > 1`".format(numeig))
    if initial_state is None:
      if (shape is None) or (dtype is None):
        raise ValueError("if no `initial_state` is passed, then `shape` and"
                         "`dtype` have to be provided")
      initial_state = self.randn(shape, dtype)

    if not isinstance(initial_state, torchlib.Tensor):
      raise TypeError("Expected a `torch.Tensor`. Got {}".format(
          type(initial_state)))

    initial_state = self.convert_to_tensor(initial_state)
    vector_n = initial_state
    Z = self.norm(vector_n)
    vector_n /= Z
    norms_vector_n = []
    diag_elements = []
    krylov_vecs = []
    first = True
    eigvalsold = []
    for it in range(num_krylov_vecs):
      #normalize the current vector:
      norm_vector_n = torchlib.norm(vector_n)
      if abs(norm_vector_n) < delta:
        break
      norms_vector_n.append(norm_vector_n)
      vector_n = vector_n / norms_vector_n[-1]
      #store the Lanczos vector for later
      if reorthogonalize:
        for v in krylov_vecs:
          vector_n -= (v.contiguous().view(-1).dot(
              vector_n.contiguous().view(-1))) * torchlib.reshape(
                  v, vector_n.shape)
      krylov_vecs.append(vector_n)
      A_vector_n = A(vector_n, *args)
      diag_elements.append(vector_n.contiguous().view(-1).dot(
          A_vector_n.contiguous().view(-1)))

      if ((it > 0) and (it % ndiag) == 0) and (len(diag_elements) >= numeig):
        #diagonalize the effective Hamiltonian
        A_tridiag = torchlib.diag(
            torchlib.tensor(diag_elements)) + torchlib.diag(
                torchlib.tensor(norms_vector_n[1:]), 1) + torchlib.diag(
                    torchlib.tensor(norms_vector_n[1:]), -1)
        eigvals, u = A_tridiag.symeig(eigenvectors=True)
        if not first:
          if torchlib.norm(eigvals[0:numeig] - eigvalsold[0:numeig]) < tol:
            break
        first = False
        eigvalsold = eigvals[0:numeig]
      if it > 0:
        A_vector_n -= (krylov_vecs[-1] * diag_elements[-1])
        A_vector_n -= (krylov_vecs[-2] * norms_vector_n[-1])
      else:
        A_vector_n -= (krylov_vecs[-1] * diag_elements[-1])
      vector_n = A_vector_n

    A_tridiag = torchlib.diag(torchlib.tensor(diag_elements)) + torchlib.diag(
        torchlib.tensor(norms_vector_n[1:]), 1) + torchlib.diag(
            torchlib.tensor(norms_vector_n[1:]), -1)
    eigvals, u = A_tridiag.symeig(eigenvectors=True)
    eigenvectors = []
    for n2 in range(min(numeig, len(eigvals))):
      state = self.zeros(initial_state.shape, initial_state.dtype)
      for n1, vec in enumerate(krylov_vecs):
        state += vec * u[n1, n2]
      eigenvectors.append(state / torchlib.norm(state))
    return eigvals[0:numeig], eigenvectors

  def addition(self, tensor1: Tensor, tensor2: Tensor) -> Tensor:
    return tensor1 + tensor2

  def subtraction(self, tensor1: Tensor, tensor2: Tensor) -> Tensor:
    return tensor1 - tensor2

  def multiply(self, tensor1: Tensor, tensor2: Tensor) -> Tensor:
    return tensor1 * tensor2

  def divide(self, tensor1: Tensor, tensor2: Tensor) -> Tensor:
    return tensor1 / tensor2

  def index_update(self, tensor: Tensor, mask: Tensor,
                   assignee: Tensor) -> Tensor:
    #make a copy
    t = torchlib.as_tensor(tensor).clone()
    t[mask] = assignee
    return t

  def inv(self, matrix: Tensor) -> Tensor:
    if len(matrix.shape) > 2:
      raise ValueError(
          "input to pytorch backend method `inv` has shape {}. Only matrices are supported."
          .format(matrix.shape))
    return matrix.inverse()

  def broadcast_right_multiplication(self, tensor1: Tensor,
                                     tensor2: Tensor) -> Tensor:
    if len(tensor2.shape) != 1:
      raise ValueError(
          "only order-1 tensors are allowed for `tensor2`, found `tensor2.shape = {}`"
          .format(tensor2.shape))

    return tensor1 * tensor2

  def broadcast_left_multiplication(self, tensor1: Tensor,
                                    tensor2: Tensor) -> Tensor:
    if len(tensor1.shape) != 1:
      raise ValueError("only order-1 tensors are allowed for `tensor1`,"
                       " found `tensor1.shape = {}`".format(tensor1.shape))

    t1_broadcast_shape = self.shape_concat(
        [self.shape_tensor(tensor1), [1] * (len(tensor2.shape) - 1)], axis=-1)
    return tensor2 * self.reshape(tensor1, t1_broadcast_shape)

  def jit(self, fun: Callable, *args: List, **kwargs: dict) -> Callable:
    return fun

  def sum(self,
          tensor: Tensor,
          axis: Optional[Sequence[int]] = None,
          keepdims: bool = False) -> Tensor:
    return torchlib.sum(tensor, axis=axis, keepdim=keepdims)

  def matmul(self, tensor1: Tensor, tensor2: Tensor) -> Tensor:
    if (tensor1.ndim <= 1) or (tensor2.ndim <= 1):
      raise ValueError("inputs to `matmul` have to be a tensors of order > 1,")

    return torchlib.einsum('mab,mbc->mac', tensor1, tensor2)<|MERGE_RESOLUTION|>--- conflicted
+++ resolved
@@ -47,13 +47,9 @@
   def reshape(self, tensor: Tensor, shape: Tensor) -> Tensor:
     return torchlib.reshape(tensor, tuple(np.array(shape).astype(int)))
 
-<<<<<<< HEAD
   def transpose(self, tensor, perm=None):
     if perm is None:
       perm = tuple(range(tensor.ndim - 1, -1, -1))
-=======
-  def transpose(self, tensor, perm) -> Tensor:
->>>>>>> 51f9e8bc
     return tensor.permute(perm)
 
   def slice(self, tensor: Tensor, start_indices: Tuple[int, ...],
