--- conflicted
+++ resolved
@@ -30,27 +30,6 @@
 
   def test_expected_shapes_qr(self):
     val = tf.zeros((2, 3, 4, 5))
-<<<<<<< HEAD
-    q, r = decompositions.qr(tf, val, 2)
-    self.assertEqual(q.shape, (2, 3, 6))
-    self.assertEqual(r.shape, (6, 4, 5))
-
-  def test_expected_shapes_rq(self):
-    val = tf.zeros((2, 3, 4, 5))
-    r, q = decompositions.rq(tf, val, 2)
-    self.assertEqual(r.shape, (2, 3, 6))
-    self.assertEqual(q.shape, (6, 4, 5))
-
-  def test_rq(self):
-    random_matrix = np.random.rand(10, 10)
-    r, q = decompositions.rq(tf, random_matrix, 1)
-    self.assertAllClose(tf.tensordot(r, q, ([1], [0])), random_matrix)
-
-  def test_qr(self):
-    random_matrix = np.random.rand(10, 10)
-    q, r = decompositions.qr(tf, random_matrix, 1)
-    self.assertAllClose(tf.tensordot(q, r, ([1], [0])), random_matrix)
-=======
     for non_negative_diagonal in [True, False]:
       q, r = decompositions.qr(tf, val, 2, non_negative_diagonal)
       self.assertEqual(q.shape, (2, 3, 6))
@@ -74,33 +53,20 @@
     for non_negative_diagonal in [True, False]:
       q, r = decompositions.qr(tf, random_matrix, 1, non_negative_diagonal)
       self.assertAllClose(tf.tensordot(q, r, ([1], [0])), random_matrix)
->>>>>>> dc3ce480
 
   def test_rq_defun(self):
     random_matrix = np.random.rand(10, 10)
-<<<<<<< HEAD
-    rq = tf.function(decompositions.rq)
-    r, q = rq(tf, random_matrix, 1)
-    self.assertAllClose(tf.tensordot(r, q, ([1], [0])), random_matrix)
-=======
     for non_negative_diagonal in [True, False]:
       rq = tf.function(decompositions.rq)
       r, q = rq(tf, random_matrix, 1, non_negative_diagonal)
       self.assertAllClose(tf.tensordot(r, q, ([1], [0])), random_matrix)
->>>>>>> dc3ce480
 
   def test_qr_defun(self):
     random_matrix = np.random.rand(10, 10)
-<<<<<<< HEAD
-    qr = tf.function(decompositions.qr)
-    q, r = qr(tf, random_matrix, 1)
-    self.assertAllClose(tf.tensordot(q, r, ([1], [0])), random_matrix)
-=======
     for non_negative_diagonal in [True, False]:
       qr = tf.function(decompositions.qr)
       q, r = qr(tf, random_matrix, 1, non_negative_diagonal)
       self.assertAllClose(tf.tensordot(q, r, ([1], [0])), random_matrix)
->>>>>>> dc3ce480
 
   def test_max_singular_values(self):
     random_matrix = np.random.rand(10, 10)
@@ -120,13 +86,8 @@
     unitary1, _, unitary2 = np.linalg.svd(random_matrix)
     singular_values = np.array(range(10))
     val = unitary1.dot(np.diag(singular_values).dot(unitary2.T))
-<<<<<<< HEAD
-    svd = tf.function(decompositions.svd)
-    u, s, vh, trun = svd(tf, val, 1, max_singular_values=7)
-=======
     svd_decomposition = tf.function(decompositions.svd)
     u, s, vh, trun = svd_decomposition(tf, val, 1, max_singular_values=7)
->>>>>>> dc3ce480
     self.assertEqual(u.shape, (10, 7))
     self.assertEqual(s.shape, (7,))
     self.assertAllClose(s, np.arange(9, 2, -1))
