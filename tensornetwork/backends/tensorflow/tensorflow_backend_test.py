--- conflicted
+++ resolved
@@ -516,7 +516,6 @@
 
 
 @pytest.mark.parametrize("dtype", tf_dtypes)
-<<<<<<< HEAD
 def test_abs(dtype):
   shape = (4, 3, 2)
   backend = tensorflow_backend.TensorFlowBackend()
@@ -533,7 +532,9 @@
   tensor = backend.randn(shape, dtype=dtype, seed=10)
   actual = backend.sign(tensor)
   expected = tf.math.sign(tensor)
-=======
+  np.testing.assert_allclose(expected, actual)
+  
+  
 def test_pivot(dtype):
   shape = (4, 3, 2, 8)
   backend = tensorflow_backend.TensorFlowBackend()
@@ -542,5 +543,4 @@
   rows = 16
   expected = tf.reshape(tensor, (cols, rows))
   actual = backend.pivot(tensor, pivot_axis=2)
->>>>>>> fe997c62
   np.testing.assert_allclose(expected, actual)