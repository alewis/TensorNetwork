--- conflicted
+++ resolved
@@ -167,8 +167,6 @@
   def eigh(self, matrix: Tensor) -> Tuple[Tensor, Tensor]:
     return self.bs.eigh(matrix)
 
-<<<<<<< HEAD
-=======
   def eigs(self,#pylint: disable=arguments-differ
            A: Callable,
            args: Optional[List] = None,
@@ -290,7 +288,6 @@
 
     return eta, eVs
 
->>>>>>> 451f1f58
   def eigsh_lanczos(self, #pylint: disable=arguments-differ
                     A: Callable,
                     args: Optional[List[Tensor]] = None,
