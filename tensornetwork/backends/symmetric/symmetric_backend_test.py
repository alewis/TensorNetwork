import numpy as np
import pytest
from tensornetwork.backends.symmetric import symmetric_backend
from tensornetwork.backends.numpy import numpy_backend
from tensornetwork.block_sparse.charge import (U1Charge, charge_equal,
                                               BaseCharge, fuse_charges)
from tensornetwork.block_sparse.utils import _find_diagonal_sparse_blocks  #pylint: disable=line-too-long
from tensornetwork.block_sparse.index import Index
from tensornetwork.block_sparse import (tensordot, BlockSparseTensor, transpose,
                                        sqrt, ChargeArray, diag, trace, norm,
                                        eye, ones, zeros, randn, random, eigh,
                                        inv)
<<<<<<< HEAD
from tensornetwork.block_sparse.caching import get_cacher
=======
from tensornetwork.block_sparse.caching import get_cacher, get_caching_status
>>>>>>> 451f1f58
from tensornetwork.ncon_interface import ncon

np_randn_dtypes = [np.float32, np.float16, np.float64]
np_dtypes = np_randn_dtypes + [np.complex64, np.complex128]
np_tensordot_dtypes = [np.float16, np.float64, np.complex128]


def get_tensor(R, num_charges, dtype=np.float64):
  Ds = np.random.randint(8, 12, R)
  charges = [
      BaseCharge(
          np.random.randint(-5, 6, (Ds[n], num_charges)),
          charge_types=[U1Charge] * num_charges) for n in range(R)
  ]
  flows = list(np.full(R, fill_value=False, dtype=np.bool))
  indices = [Index(charges[n], flows[n]) for n in range(R)]
  return BlockSparseTensor.random(indices=indices, dtype=dtype)


def get_square_matrix(num_charges, dtype=np.float64):
  D = np.random.randint(40, 60)
  charges = BaseCharge(
      np.random.randint(-5, 6, (D, num_charges)),
      charge_types=[U1Charge] * num_charges)

  flows = [False, True]
  indices = [Index(charges, flows[n]) for n in range(2)]
  return BlockSparseTensor.random(indices=indices, dtype=dtype)


def get_hermitian_matrix(num_charges, dtype=np.float64):
  D = np.random.randint(40, 60)
  charges = BaseCharge(
      np.random.randint(-5, 6, (D, num_charges)),
      charge_types=[U1Charge] * num_charges)

  flows = [False, True]
  indices = [Index(charges, flows[n]) for n in range(2)]
  A = BlockSparseTensor.random(indices=indices, dtype=dtype)
  return A + A.conj().T


def get_chargearray(num_charges, dtype=np.float64):
  D = np.random.randint(8, 12)
  charge = BaseCharge(
      np.random.randint(-5, 6, (D, num_charges)),
      charge_types=[U1Charge] * num_charges)
  flow = False
  index = Index(charge, flow)
  return ChargeArray.random(indices=[index], dtype=dtype)


def get_contractable_tensors(R1, R2, cont, dtype, num_charges):
  DsA = np.random.randint(5, 10, R1)
  DsB = np.random.randint(5, 10, R2)
  assert R1 >= cont
  assert R2 >= cont
  chargesA = [
      BaseCharge(
          np.random.randint(-5, 6, (DsA[n], num_charges)),
          charge_types=[U1Charge] * num_charges) for n in range(R1 - cont)
  ]
  commoncharges = [
      BaseCharge(
          np.random.randint(-5, 6, (DsA[n + R1 - cont], num_charges)),
          charge_types=[U1Charge] * num_charges) for n in range(cont)
  ]
  chargesB = [
      BaseCharge(
          np.random.randint(-5, 6, (DsB[n], num_charges)),
          charge_types=[U1Charge] * num_charges) for n in range(R2 - cont)
  ]
  #contracted indices
  indsA = np.random.choice(np.arange(R1), cont, replace=False)
  indsB = np.random.choice(np.arange(R2), cont, replace=False)

  flowsA = np.full(R1, False, dtype=np.bool)
  flowsB = np.full(R2, False, dtype=np.bool)
  flowsB[indsB] = True

  indicesA = [None for _ in range(R1)]
  indicesB = [None for _ in range(R2)]
  for n, iA in enumerate(indsA):
    indicesA[iA] = Index(commoncharges[n], flowsA[iA])
    indicesB[indsB[n]] = Index(commoncharges[n], flowsB[indsB[n]])
  compA = list(set(np.arange(R1)) - set(indsA))
  compB = list(set(np.arange(R2)) - set(indsB))

  for n, cA in enumerate(compA):
    indicesA[cA] = Index(chargesA[n], flowsA[cA])
  for n, cB in enumerate(compB):
    indicesB[cB] = Index(chargesB[n], flowsB[cB])

  indices_final = []
  for n in sorted(compA):
    indices_final.append(indicesA[n])
  for n in sorted(compB):
    indices_final.append(indicesB[n])
  A = BlockSparseTensor.random(indices=indicesA, dtype=dtype)
  B = BlockSparseTensor.random(indices=indicesB, dtype=dtype)
  return A, B, indsA, indsB


@pytest.mark.parametrize("dtype", np_tensordot_dtypes)
@pytest.mark.parametrize("R1, R2, cont", [(4, 4, 2), (4, 3, 3), (3, 4, 3)])
@pytest.mark.parametrize("num_charges", [1, 2])
def test_tensordot(R1, R2, cont, dtype, num_charges):
  np.random.seed(10)
  backend = symmetric_backend.SymmetricBackend()
  a, b, indsa, indsb = get_contractable_tensors(R1, R2, cont, dtype,
                                                num_charges)
  actual = backend.tensordot(a, b, (indsa, indsb))
  expected = tensordot(a, b, (indsa, indsb))
  np.testing.assert_allclose(expected.data, actual.data)
  assert np.all([
      charge_equal(expected._charges[n], actual._charges[n])
      for n in range(len(actual._charges))
  ])


def test_gmres_not_implemented():
  backend = symmetric_backend.SymmetricBackend()
  with pytest.raises(NotImplementedError):
    backend.gmres(lambda x: x, np.ones((2)))


@pytest.mark.parametrize("dtype", np_tensordot_dtypes)
@pytest.mark.parametrize("R", [2, 3, 4, 5, 6, 7])
@pytest.mark.parametrize("num_charges", [1, 2])
def test_reshape(R, dtype, num_charges):
  np.random.seed(10)
  backend = symmetric_backend.SymmetricBackend()
  a = get_tensor(R, num_charges, dtype)
  shape = a.shape
  partitions = np.append(
      np.append(
          0,
          np.sort(
              np.random.choice(
                  np.arange(1, R), np.random.randint(1, R), replace=False))), R)
  new_shape = tuple([
      np.prod(shape[partitions[n - 1]:partitions[n]])
      for n in range(1, len(partitions))
  ])
  actual = backend.shape_tuple(backend.reshape(a, new_shape))
  assert actual == new_shape


@pytest.mark.parametrize("dtype", np_tensordot_dtypes)
@pytest.mark.parametrize("R", [2, 3, 4, 5, 6, 7])
@pytest.mark.parametrize("num_charges", [1, 2])
def test_transpose(R, dtype, num_charges):
  np.random.seed(10)
  backend = symmetric_backend.SymmetricBackend()
  a = get_tensor(R, num_charges, dtype)
  order = np.arange(R)
  np.random.shuffle(order)
  actual = backend.transpose(a, order)
  expected = transpose(a, order)
  np.testing.assert_allclose(expected.data, actual.data)
  assert np.all([
      charge_equal(expected._charges[n], actual._charges[n])
      for n in range(len(actual._charges))
  ])


def test_shape_concat():
  backend = symmetric_backend.SymmetricBackend()
  a = np.asarray((2 * np.ones((1, 3, 1))))
  b = np.asarray(np.ones((1, 2, 1)))
  expected = backend.shape_concat((a, b), axis=1)
  actual = np.array([[[2.0], [2.0], [2.0], [1.0], [1.0]]])
  np.testing.assert_allclose(expected, actual)


def test_shape_tensor():

  backend = symmetric_backend.SymmetricBackend()
  a = np.asarray(np.ones([2, 3, 4]))
  assert isinstance(backend.shape_tensor(a), tuple)
  actual = backend.shape_tensor(a)
  expected = np.array([2, 3, 4])
  np.testing.assert_allclose(expected, actual)


def test_shape_tuple():
  backend = symmetric_backend.SymmetricBackend()
  a = np.asarray(np.ones([2, 3, 4]))
  actual = backend.shape_tuple(a)
  assert actual == (2, 3, 4)


def test_shape_prod():
  backend = symmetric_backend.SymmetricBackend()
  a = np.array(2 * np.ones([1, 2, 3, 4]))
  actual = np.array(backend.shape_prod(a))
  assert actual == 2**24


@pytest.mark.parametrize("dtype", np_tensordot_dtypes)
@pytest.mark.parametrize("R", [2, 3, 4, 5, 6, 7])
@pytest.mark.parametrize("num_charges", [1, 2])
def test_sqrt(R, dtype, num_charges):
  np.random.seed(10)
  backend = symmetric_backend.SymmetricBackend()
  a = get_tensor(R, num_charges, dtype)
  actual = backend.sqrt(a)
  expected = sqrt(a)
  np.testing.assert_allclose(expected.data, actual.data)
  assert np.all([
      charge_equal(expected._charges[n], actual._charges[n])
      for n in range(len(actual._charges))
  ])


@pytest.mark.parametrize("dtype", np_tensordot_dtypes)
@pytest.mark.parametrize("R1, R2", [(2, 2), (2, 3), (3, 3)])
@pytest.mark.parametrize("num_charges", [1, 2])
def test_outer_product(R1, R2, dtype, num_charges):
  np.random.seed(10)
  backend = symmetric_backend.SymmetricBackend()
  a = get_tensor(R1, num_charges, dtype)
  b = get_tensor(R2, num_charges, dtype)
  actual = backend.outer_product(a, b)
  expected = tensordot(a, b, 0)
  np.testing.assert_allclose(expected.data, actual.data)
  assert np.all([
      charge_equal(expected._charges[n], actual._charges[n])
      for n in range(len(actual._charges))
  ])


@pytest.mark.parametrize("dtype", np_tensordot_dtypes)
@pytest.mark.parametrize("R", [2, 3, 4, 5])
@pytest.mark.parametrize("num_charges", [1, 2])
def test_norm(R, dtype, num_charges):
  np.random.seed(10)
  backend = symmetric_backend.SymmetricBackend()
  a = get_tensor(R, num_charges, dtype)
  assert backend.norm(a) == norm(a)


@pytest.mark.parametrize("dtype", np_dtypes)
@pytest.mark.parametrize("num_charges", [1, 2])
def test_eye(dtype, num_charges):
  np.random.seed(10)
  backend = symmetric_backend.SymmetricBackend()
  index = Index(
      BaseCharge(
          np.random.randint(-5, 6, (100, num_charges)),
          charge_types=[U1Charge] * num_charges), False)
  actual = backend.eye(index, dtype=dtype)
  expected = eye(index, dtype=dtype)
  np.testing.assert_allclose(expected.data, actual.data)
  assert np.all([
      charge_equal(expected._charges[n], actual._charges[n])
      for n in range(len(actual._charges))
  ])


@pytest.mark.parametrize("dtype", np_dtypes)
@pytest.mark.parametrize("num_charges", [1, 2])
def test_eye_dtype(dtype, num_charges):
  np.random.seed(10)
  backend = symmetric_backend.SymmetricBackend()
  index = Index(
      BaseCharge(
          np.random.randint(-5, 6, (100, num_charges)),
          charge_types=[U1Charge] * num_charges), False)
  actual = backend.eye(index, dtype=dtype)
  assert actual.dtype == dtype


@pytest.mark.parametrize("dtype", np_dtypes)
@pytest.mark.parametrize("R", [2, 3, 4, 5])
@pytest.mark.parametrize("num_charges", [1, 2])
def test_ones(R, dtype, num_charges):
  np.random.seed(10)
  backend = symmetric_backend.SymmetricBackend()
  indices = [
      Index(
          BaseCharge(
              np.random.randint(-5, 6, (10, num_charges)),
              charge_types=[U1Charge] * num_charges), False) for _ in range(R)
  ]
  actual = backend.ones(indices, dtype=dtype)
  expected = ones(indices, dtype=dtype)
  np.testing.assert_allclose(expected.data, actual.data)
  assert np.all([
      charge_equal(expected._charges[n], actual._charges[n])
      for n in range(len(actual._charges))
  ])


@pytest.mark.parametrize("dtype", np_dtypes)
@pytest.mark.parametrize("R", [2, 3, 4, 5])
@pytest.mark.parametrize("num_charges", [1, 2])
def test_ones_dtype(R, dtype, num_charges):
  np.random.seed(10)
  backend = symmetric_backend.SymmetricBackend()
  indices = [
      Index(
          BaseCharge(
              np.random.randint(-5, 6, (10, num_charges)),
              charge_types=[U1Charge] * num_charges), False) for _ in range(R)
  ]
  actual = backend.ones(indices, dtype=dtype)
  assert actual.dtype == dtype


@pytest.mark.parametrize("dtype", np_dtypes)
@pytest.mark.parametrize("R", [2, 3, 4, 5])
@pytest.mark.parametrize("num_charges", [1, 2])
def test_zeros(R, dtype, num_charges):
  np.random.seed(10)
  backend = symmetric_backend.SymmetricBackend()
  indices = [
      Index(
          BaseCharge(
              np.random.randint(-5, 6, (10, num_charges)),
              charge_types=[U1Charge] * num_charges), False) for _ in range(R)
  ]
  actual = backend.zeros(indices, dtype=dtype)
  expected = zeros(indices, dtype=dtype)
  np.testing.assert_allclose(expected.data, actual.data)
  assert np.all([
      charge_equal(expected._charges[n], actual._charges[n])
      for n in range(len(actual._charges))
  ])


@pytest.mark.parametrize("dtype", np_dtypes)
@pytest.mark.parametrize("R", [2, 3, 4, 5])
@pytest.mark.parametrize("num_charges", [1, 2])
def test_zeros_dtype(R, dtype, num_charges):
  np.random.seed(10)
  backend = symmetric_backend.SymmetricBackend()
  indices = [
      Index(
          BaseCharge(
              np.random.randint(-5, 6, (10, num_charges)),
              charge_types=[U1Charge] * num_charges), False) for _ in range(R)
  ]
  actual = backend.zeros(indices, dtype=dtype)
  assert actual.dtype == dtype


@pytest.mark.parametrize("dtype", np_randn_dtypes)
@pytest.mark.parametrize("R", [2, 3, 4, 5])
@pytest.mark.parametrize("num_charges", [1, 2])
def test_randn(R, dtype, num_charges):
  np.random.seed(10)
  backend = symmetric_backend.SymmetricBackend()
  indices = [
      Index(
          BaseCharge(
              np.random.randint(-5, 6, (10, num_charges)),
              charge_types=[U1Charge] * num_charges), False) for _ in range(R)
  ]
  actual = backend.randn(indices, dtype=dtype, seed=10)
  np.random.seed(10)
  expected = randn(indices, dtype=dtype)
  np.testing.assert_allclose(expected.data, actual.data)
  assert np.all([
      charge_equal(expected._charges[n], actual._charges[n])
      for n in range(len(actual._charges))
  ])


@pytest.mark.parametrize("dtype", np_randn_dtypes)
@pytest.mark.parametrize("num_charges", [1, 2])
def test_randn_dtype(dtype, num_charges):
  np.random.seed(10)
  R = 4
  backend = symmetric_backend.SymmetricBackend()
  indices = [
      Index(
          BaseCharge(
              np.random.randint(-5, 6, (10, num_charges)),
              charge_types=[U1Charge] * num_charges), False) for _ in range(R)
  ]
  actual = backend.randn(indices, dtype=dtype, seed=10)
  assert actual.dtype == dtype


@pytest.mark.parametrize("dtype", np_randn_dtypes)
@pytest.mark.parametrize("R", [2, 3, 4, 5])
@pytest.mark.parametrize("num_charges", [1, 2])
def test_random_uniform(R, dtype, num_charges):
  np.random.seed(10)
  backend = symmetric_backend.SymmetricBackend()
  indices = [
      Index(
          BaseCharge(
              np.random.randint(-5, 6, (10, num_charges)),
              charge_types=[U1Charge] * num_charges), False) for _ in range(R)
  ]
  actual = backend.random_uniform(indices, dtype=dtype, seed=10)
  np.random.seed(10)
  expected = random(indices, dtype=dtype)
  np.testing.assert_allclose(expected.data, actual.data)
  assert np.all([
      charge_equal(expected._charges[n], actual._charges[n])
      for n in range(len(actual._charges))
  ])


@pytest.mark.parametrize("dtype", np_randn_dtypes)
@pytest.mark.parametrize("num_charges", [1, 2])
def test_random_uniform_dtype(dtype, num_charges):
  np.random.seed(10)
  R = 4
  backend = symmetric_backend.SymmetricBackend()
  indices = [
      Index(
          BaseCharge(
              np.random.randint(-5, 6, (10, num_charges)),
              charge_types=[U1Charge] * num_charges), False) for _ in range(R)
  ]
  actual = backend.random_uniform(indices, dtype=dtype, seed=10)
  assert actual.dtype == dtype


@pytest.mark.parametrize("R", [2, 3, 4, 5])
@pytest.mark.parametrize("dtype", [np.complex64, np.complex128])
@pytest.mark.parametrize("num_charges", [1, 2])
def test_randn_non_zero_imag(R, dtype, num_charges):
  np.random.seed(10)
  backend = symmetric_backend.SymmetricBackend()
  indices = [
      Index(
          BaseCharge(
              np.random.randint(-5, 6, (10, num_charges)),
              charge_types=[U1Charge] * num_charges), False) for _ in range(R)
  ]
  actual = backend.randn(indices, dtype=dtype, seed=10)
  assert np.linalg.norm(np.imag(actual.data)) != 0.0


@pytest.mark.parametrize("R", [2, 3, 4, 5])
@pytest.mark.parametrize("dtype", [np.complex64, np.complex128])
@pytest.mark.parametrize("num_charges", [1, 2])
def test_random_uniform_non_zero_imag(R, dtype, num_charges):
  np.random.seed(10)
  backend = symmetric_backend.SymmetricBackend()
  indices = [
      Index(
          BaseCharge(
              np.random.randint(-5, 6, (10, num_charges)),
              charge_types=[U1Charge] * num_charges), False) for _ in range(R)
  ]
  actual = backend.random_uniform(indices, dtype=dtype, seed=10)
  assert np.linalg.norm(np.imag(actual.data)) != 0.0


@pytest.mark.parametrize("dtype", np_randn_dtypes)
@pytest.mark.parametrize("num_charges", [1, 2])
def test_randn_seed(dtype, num_charges):
  np.random.seed(10)
  R = 4
  backend = symmetric_backend.SymmetricBackend()
  indices = [
      Index(
          BaseCharge(
              np.random.randint(-5, 6, (10, num_charges)),
              charge_types=[U1Charge] * num_charges), False) for _ in range(R)
  ]
  a = backend.randn(indices, dtype=dtype, seed=10)
  b = backend.randn(indices, dtype=dtype, seed=10)
  np.testing.assert_allclose(a.data, b.data)
  assert np.all([
      charge_equal(a._charges[n], b._charges[n])
      for n in range(len(a._charges))
  ])


@pytest.mark.parametrize("dtype", np_randn_dtypes)
@pytest.mark.parametrize("num_charges", [1, 2])
def test_random_uniform_seed(dtype, num_charges):
  np.random.seed(10)
  R = 4
  backend = symmetric_backend.SymmetricBackend()
  indices = [
      Index(
          BaseCharge(
              np.random.randint(-5, 6, (10, num_charges)),
              charge_types=[U1Charge] * num_charges), False) for _ in range(R)
  ]
  a = backend.random_uniform(indices, dtype=dtype, seed=10)
  b = backend.random_uniform(indices, dtype=dtype, seed=10)
  np.testing.assert_allclose(a.data, b.data)
  assert np.all([
      charge_equal(a._charges[n], b._charges[n])
      for n in range(len(a._charges))
  ])


@pytest.mark.parametrize("dtype", np_randn_dtypes)
@pytest.mark.parametrize("num_charges", [1, 2])
def test_random_uniform_boundaries(dtype, num_charges):
  np.random.seed(10)
  lb = 1.2
  ub = 4.8
  R = 4
  backend = symmetric_backend.SymmetricBackend()
  indices = [
      Index(
          BaseCharge(
              np.random.randint(-5, 6, (10, num_charges)),
              charge_types=[U1Charge] * num_charges), False) for _ in range(R)
  ]
  a = backend.random_uniform(indices, seed=10, dtype=dtype)
  b = backend.random_uniform(indices, (lb, ub), seed=10, dtype=dtype)
  assert ((a.data >= 0).all() and (a.data <= 1).all() and
          (b.data >= lb).all() and (b.data <= ub).all())


@pytest.mark.parametrize(
    "dtype", [np.complex64, np.complex128, np.float64, np.float32, np.float16])
@pytest.mark.parametrize("num_charges", [1, 2])
def test_conj(dtype, num_charges):
  np.random.seed(10)
  R = 4
  backend = symmetric_backend.SymmetricBackend()
  a = get_tensor(R, num_charges, dtype)
  aconj = backend.conj(a)
  np.testing.assert_allclose(aconj.data, np.conj(a.data))


@pytest.mark.parametrize("dtype", np_dtypes)
@pytest.mark.parametrize("R", [2, 3, 4, 5])
@pytest.mark.parametrize("num_charges", [1, 2])
def test_addition(R, dtype, num_charges):
  np.random.seed(10)
  backend = symmetric_backend.SymmetricBackend()
  a = get_tensor(R, num_charges, dtype)
  b = BlockSparseTensor.random(a.sparse_shape)
  res = backend.addition(a, b)
  np.testing.assert_allclose(res.data, a.data + b.data)


@pytest.mark.parametrize("dtype", np_dtypes)
@pytest.mark.parametrize("R", [2, 3, 4, 5])
@pytest.mark.parametrize("num_charges", [1, 2])
def test_addition_raises(R, dtype, num_charges):
  np.random.seed(10)
  backend = symmetric_backend.SymmetricBackend()
  a = get_tensor(R, num_charges, dtype)
  b = get_tensor(R + 1, num_charges, dtype)
  with pytest.raises(ValueError):
    backend.addition(a, b)

  shape = b.sparse_shape
  c = BlockSparseTensor.random([shape[n] for n in reversed(range(len(shape)))])
  with pytest.raises(ValueError):
    backend.addition(a, c)


@pytest.mark.parametrize("dtype", np_dtypes)
@pytest.mark.parametrize("R", [2, 3, 4, 5])
@pytest.mark.parametrize("num_charges", [1, 2])
def test_subtraction(R, dtype, num_charges):
  np.random.seed(10)
  backend = symmetric_backend.SymmetricBackend()
  a = get_tensor(R, num_charges, dtype)
  b = BlockSparseTensor.random(a.sparse_shape)
  res = backend.subtraction(a, b)

  np.testing.assert_allclose(res.data, a.data - b.data)


@pytest.mark.parametrize("dtype", np_dtypes)
@pytest.mark.parametrize("R", [2, 3, 4, 5])
@pytest.mark.parametrize("num_charges", [1, 2])
def test_subbtraction_raises(R, dtype, num_charges):
  np.random.seed(10)
  backend = symmetric_backend.SymmetricBackend()
  a = get_tensor(R, num_charges, dtype)
  b = get_tensor(R + 1, num_charges, dtype)
  with pytest.raises(ValueError):
    backend.subtraction(a, b)
  shape = b.sparse_shape
  c = BlockSparseTensor.random([shape[n] for n in reversed(range(len(shape)))])
  with pytest.raises(ValueError):
    backend.subtraction(a, c)


@pytest.mark.parametrize("dtype", np_dtypes)
@pytest.mark.parametrize("num_charges", [1, 2])
def test_multiply(dtype, num_charges):
  np.random.seed(10)
  R = 4
  backend = symmetric_backend.SymmetricBackend()
  a = get_tensor(R, num_charges, dtype)
  res = backend.multiply(a, 5.1)
  np.testing.assert_allclose(res.data, a.data * 5.1)


@pytest.mark.parametrize("dtype", np_dtypes)
@pytest.mark.parametrize("num_charges", [1, 2])
def test_multiply_raises(dtype, num_charges):
  np.random.seed(10)
  R = 4
  backend = symmetric_backend.SymmetricBackend()
  a = get_tensor(R, num_charges, dtype)
  with pytest.raises(TypeError):
    backend.multiply(a, np.array([5.1]))


@pytest.mark.parametrize("dtype", np_dtypes)
@pytest.mark.parametrize("num_charges", [1, 2])
def test_truediv(dtype, num_charges):
  np.random.seed(10)
  R = 4
  backend = symmetric_backend.SymmetricBackend()
  a = get_tensor(R, num_charges, dtype)
  res = backend.divide(a, 5.1)
  np.testing.assert_allclose(res.data, a.data / 5.1)


@pytest.mark.parametrize("dtype", np_dtypes)
@pytest.mark.parametrize("num_charges", [1, 2])
def test_truediv_raises(dtype, num_charges):
  np.random.seed(10)
  R = 4
  backend = symmetric_backend.SymmetricBackend()
  a = get_tensor(R, num_charges, dtype)
  with pytest.raises(TypeError):
    backend.divide(a, np.array([5.1]))


@pytest.mark.parametrize("dtype", [np.float64, np.complex128])
@pytest.mark.parametrize("num_charges", [1, 2])
def test_eigh(dtype, num_charges):
  np.random.seed(10)
  backend = symmetric_backend.SymmetricBackend()
  H = get_hermitian_matrix(num_charges, dtype)
  eta, U = backend.eigh(H)
  eta_ac, U_ac = eigh(H)
  np.testing.assert_allclose(eta.data, eta_ac.data)
  np.testing.assert_allclose(U.data, U_ac.data)
  assert charge_equal(eta._charges[0], eta_ac._charges[0])
  assert np.all([
      charge_equal(U._charges[n], U_ac._charges[n])
      for n in range(len(U._charges))
  ])


@pytest.mark.parametrize("dtype", [np.float64, np.complex128])
@pytest.mark.parametrize("num_charges", [1, 2])
def test_matrix_inv(dtype, num_charges):
  np.random.seed(10)
  backend = symmetric_backend.SymmetricBackend()
  H = get_hermitian_matrix(num_charges, dtype)
  Hinv = backend.inv(H)
  Hinv_ac = inv(H)
  np.testing.assert_allclose(Hinv_ac.data, Hinv.data)
  assert np.all([
      charge_equal(Hinv._charges[n], Hinv_ac._charges[n])
      for n in range(len(Hinv._charges))
  ])


@pytest.mark.parametrize("dtype", [np.float64, np.complex128])
@pytest.mark.parametrize("num_charges", [1, 2])
def test_matrix_inv_raises(dtype, num_charges):
  np.random.seed(10)
  backend = symmetric_backend.SymmetricBackend()
  H = get_tensor(3, num_charges, dtype)
  with pytest.raises(ValueError):
    backend.inv(H)


@pytest.mark.parametrize("dtype", [np.float64, np.complex128])
@pytest.mark.parametrize("num_charges", [1, 2])
def test_broadcast_right_multiplication(dtype, num_charges):
  np.random.seed(10)
  backend = symmetric_backend.SymmetricBackend()
  Ds = [10, 30, 24]
  R = len(Ds)
  indices = [
      Index(
          BaseCharge(
              np.random.randint(-5, 6, (Ds[n], num_charges)),
              charge_types=[U1Charge] * num_charges), False) for n in range(R)
  ]
  tensor1 = backend.randn(indices, dtype=dtype)
  tensor2 = ChargeArray.random(
      indices=[indices[-1].copy().flip_flow()], dtype=dtype)
  t1dense = tensor1.todense()
  t2dense = tensor2.todense()
  out = backend.broadcast_right_multiplication(tensor1, tensor2)
  dense = t1dense * t2dense
  np.testing.assert_allclose(out.todense(), dense)


def test_broadcast_right_multiplication_raises():
  np.random.seed(10)
  backend = symmetric_backend.SymmetricBackend()
  num_charges = 1
  Ds = [10, 30, 24]
  R = len(Ds)
  indices = [
      Index(
          BaseCharge(
              np.random.randint(-5, 6, (Ds[n], num_charges)),
              charge_types=[U1Charge] * num_charges), False) for n in range(R)
  ]
  tensor1 = backend.randn(indices)
  tensor2 = ChargeArray.random(indices=indices)
  with pytest.raises(ValueError):
    backend.broadcast_right_multiplication(tensor1, tensor2)


@pytest.mark.parametrize("dtype", [np.float64, np.complex128])
@pytest.mark.parametrize("num_charges", [1, 2])
def test_broadcast_left_multiplication(dtype, num_charges):
  np.random.seed(10)
  backend = symmetric_backend.SymmetricBackend()
  Ds = [10, 30, 24]
  R = len(Ds)
  indices = [
      Index(
          BaseCharge(
              np.random.randint(-5, 6, (Ds[n], num_charges)),
              charge_types=[U1Charge] * num_charges), False) for n in range(R)
  ]

  tensor1 = ChargeArray.random(indices=[indices[0]], dtype=dtype)
  tensor2 = backend.randn(indices, dtype=dtype)
  t1dense = tensor1.todense()
  t2dense = tensor2.todense()
  out = backend.broadcast_left_multiplication(tensor1, tensor2)
  dense = np.reshape(t1dense, (10, 1, 1)) * t2dense
  np.testing.assert_allclose(out.todense(), dense)


def test_broadcast_left_multiplication_raises():
  np.random.seed(10)
  backend = symmetric_backend.SymmetricBackend()
  num_charges = 1
  Ds = [10, 30, 24]
  R = len(Ds)
  indices = [
      Index(
          BaseCharge(
              np.random.randint(-5, 6, (Ds[n], num_charges)),
              charge_types=[U1Charge] * num_charges), False) for n in range(R)
  ]

  tensor1 = ChargeArray.random(indices=indices)
  tensor2 = backend.randn(indices)
  with pytest.raises(ValueError):
    backend.broadcast_left_multiplication(tensor1, tensor2)


@pytest.mark.parametrize("dtype", [np.float64, np.complex128])
@pytest.mark.parametrize("num_charges", [1, 2])
def test_sparse_shape(dtype, num_charges):
  np.random.seed(10)
  Ds = [11, 12, 13]
  R = len(Ds)
  charges = [
      BaseCharge(
          np.random.randint(-5, 6, (Ds[n], num_charges)),
          charge_types=[U1Charge] * num_charges) for n in range(R)
  ]
  flows = list(np.full(R, fill_value=False, dtype=np.bool))
  indices = [Index(charges[n], flows[n]) for n in range(R)]
  a = BlockSparseTensor.random(indices=indices, dtype=dtype)
  backend = symmetric_backend.SymmetricBackend()
  for s1, s2 in zip(a.sparse_shape, backend.sparse_shape(a)):
    assert s1 == s2


#################################################################
# the following are sanity checks for eigsh_lanczos which do not
# really use block sparsity (all charges are identity charges)
#################################################################
@pytest.mark.parametrize("dtype", [np.float64, np.complex128])
def test_eigsh_valid_init_operator_with_shape_sanity_check(dtype):
  np.random.seed(10)
  backend = symmetric_backend.SymmetricBackend()
  D = 16
  index = Index(U1Charge.random(D, 0, 0), True)
  indices = [index, index.copy().flip_flow()]

  a = BlockSparseTensor.random(indices, dtype=dtype)
  H = a + a.T.conj()

  def mv(vec, mat):
    return mat @ vec

  init = BlockSparseTensor.random([index], dtype=dtype)
  eta1, U1 = backend.eigsh_lanczos(mv, [H], init)
  v1 = np.reshape(U1[0].todense(), (D))
  v1 = v1 / sum(v1)

  eta2, U2 = np.linalg.eigh(H.todense())
  v2 = U2[:, 0]
  v2 = v2 / sum(v2)

  np.testing.assert_allclose(eta1[0], min(eta2))
  np.testing.assert_allclose(v1, v2)


def test_eigsh_small_number_krylov_vectors_sanity_check():
  np.random.seed(10)
  dtype = np.float64
  backend = symmetric_backend.SymmetricBackend()
  index = Index(U1Charge.random(2, 0, 0), True)
  indices = [index, index.copy().flip_flow()]

  H = BlockSparseTensor.random(indices, dtype=dtype)
  H.data = np.array([1, 2, 3, 4], dtype=np.float64)

  init = BlockSparseTensor.random([index], dtype=dtype)
  init.data = np.array([1, 1], dtype=np.float64)

  def mv(x, mat):
    return mat @ x

  eta, _ = backend.eigsh_lanczos(mv, [H], init, num_krylov_vecs=1)
  np.testing.assert_allclose(eta[0], 5)


@pytest.mark.parametrize("dtype", [np.float64, np.complex128])
def test_eigsh_lanczos_sanity_check_1(dtype):
  np.random.seed(10)
  D = 16
  backend = symmetric_backend.SymmetricBackend()
  index = Index(U1Charge.random(D, 0, 0), True)
  indices = [index, index.copy().flip_flow()]

  H = BlockSparseTensor.random(indices, dtype=dtype)
  H = H + H.conj().T

  init = BlockSparseTensor.random([index], dtype=dtype)

  def mv(x, mat):
    return mat @ x

  eta1, U1 = backend.eigsh_lanczos(mv, [H], init)
  eta2, U2 = np.linalg.eigh(H.todense())
  v1 = np.reshape(U1[0].todense(), (D))
  v1 = v1 / sum(v1)

  v2 = U2[:, 0]
  v2 = v2 / sum(v2)
  np.testing.assert_allclose(eta1[0], min(eta2))
  np.testing.assert_allclose(v1, v2)


@pytest.mark.parametrize("dtype", [np.float64, np.complex128])
def test_eigsh_lanczos_sanity_check_2(dtype):
  np.random.seed(10)
  D = 16
  backend = symmetric_backend.SymmetricBackend()
  index = Index(U1Charge.random(D, 0, 0), True)
  indices = [index, index.copy().flip_flow()]

  H = BlockSparseTensor.random(indices, dtype=dtype)
  H = H + H.conj().T

  def mv(x, mat):
    return mat @ x

  eta1, U1 = backend.eigsh_lanczos(
      mv, [H], shape=(H.sparse_shape[1].flip_flow(),), dtype=dtype)
  eta2, U2 = np.linalg.eigh(H.todense())
  v1 = np.reshape(U1[0].todense(), (D))
  v1 = v1 / sum(v1)

  v2 = U2[:, 0]
  v2 = v2 / sum(v2)

  np.testing.assert_allclose(eta1[0], min(eta2))
  np.testing.assert_allclose(v1, v2)


@pytest.mark.parametrize("dtype", [np.float64, np.complex128])
@pytest.mark.parametrize("numeig", [1, 2, 3, 4])
def test_eigsh_lanczos_reorthogonalize_sanity_check(dtype, numeig):
  np.random.seed(10)
  D = 24
  backend = symmetric_backend.SymmetricBackend()
  index = Index(U1Charge.random(D, 0, 0), True)
  indices = [index, index.copy().flip_flow()]

  H = BlockSparseTensor.random(indices, dtype=dtype)
  H = H + H.conj().T

  def mv(x, mat):
    return mat @ x

  eta1, U1 = backend.eigsh_lanczos(
      mv, [H],
      shape=(H.sparse_shape[1].flip_flow(),),
      dtype=dtype,
      numeig=numeig,
      num_krylov_vecs=D,
      reorthogonalize=True,
      ndiag=1,
      tol=10**(-12),
      delta=10**(-12))
  eta2, U2 = np.linalg.eigh(H.todense())

  np.testing.assert_allclose(eta1[0:numeig], eta2[0:numeig])
  for n in range(numeig):
    v2 = U2[:, n]
    v2 /= np.sum(v2)  #fix phases
    v1 = np.reshape(U1[n].todense(), (D))
    v1 /= np.sum(v1)

    np.testing.assert_allclose(v1, v2, rtol=10**(-5), atol=10**(-5))


#################################################################
# finished sanity checks
#################################################################


def test_eigsh_lanczos_raises():
  backend = symmetric_backend.SymmetricBackend()
  with pytest.raises(
      ValueError, match='`num_krylov_vecs` >= `numeig` required!'):
    backend.eigsh_lanczos(lambda x: x, numeig=10, num_krylov_vecs=9)
  with pytest.raises(
      ValueError,
      match="Got numeig = 2 > 1 and `reorthogonalize = False`. "
      "Use `reorthogonalize=True` for `numeig > 1`"):
    backend.eigsh_lanczos(lambda x: x, numeig=2, reorthogonalize=False)
  with pytest.raises(
      ValueError,
      match="if no `initial_state` is passed, then `shape` and"
      "`dtype` have to be provided"):
    backend.eigsh_lanczos(lambda x: x, shape=(10,), dtype=None)
  with pytest.raises(
      ValueError,
      match="if no `initial_state` is passed, then `shape` and"
      "`dtype` have to be provided"):
    backend.eigsh_lanczos(lambda x: x, shape=None, dtype=np.float64)
  with pytest.raises(
      ValueError,
      match="if no `initial_state` is passed, then `shape` and"
      "`dtype` have to be provided"):
    backend.eigsh_lanczos(lambda x: x)
  with pytest.raises(
      TypeError, match="Expected a `BlockSparseTensor`. Got <class 'list'>"):
    backend.eigsh_lanczos(lambda x: x, initial_state=[1, 2, 3])


@pytest.mark.parametrize("dtype", [np.float64, np.complex128])
def test_eigsh_valid_init_operator_with_shape(dtype):
  np.random.seed(100)
  backend = symmetric_backend.SymmetricBackend()
  np_backend = numpy_backend.NumPyBackend()
  D = 16
  index = Index(U1Charge.random(D, -1, 1), True)
  indices = [index, index.copy().flip_flow()]

  a = BlockSparseTensor.random(indices, dtype=dtype)
  H = a + a.T.conj()

  def mv(vec, mat):
    return mat @ vec
  init = BlockSparseTensor.random([index], dtype=dtype)
  # note: this will only find eigenvalues in the charge (0,0)
  # block of H because `init` only has non-zero values there.
  # To find eigen values in other sectors we need to support non-zero
  # divergence for block-sparse tensors
  eta1, U1 = backend.eigsh_lanczos(mv, [H], init)
  eta2, U2 = np_backend.eigsh_lanczos(mv, [H.todense()], init.todense())

  v1 = np.reshape(U1[0].todense(), (D))
  v1 = v1 / sum(v1)
  v1 /= np.linalg.norm(v1)
  v2 = np.reshape(U2[0], (D))
  v2 = v2 / sum(v2)
  v2[np.abs(v2) < 1E-12] = 0.0
  v2 /= np.linalg.norm(v2)

  np.testing.assert_allclose(eta1[0], min(eta2))
  np.testing.assert_allclose(v1, v2)


@pytest.mark.parametrize("dtype", np_tensordot_dtypes)
@pytest.mark.parametrize("num_charges", [1, 2])
def test_diagflat(dtype, num_charges):
  np.random.seed(10)
  backend = symmetric_backend.SymmetricBackend()
  a = get_tensor(3, num_charges, dtype)
  with pytest.raises(ValueError):
    backend.diagflat(a)
  b = get_chargearray(num_charges, dtype)
  expected = diag(b)
  actual = backend.diagflat(b)
  np.testing.assert_allclose(expected.data, actual.data)
  assert np.all([
      charge_equal(expected._charges[n], actual._charges[n])
      for n in range(len(actual._charges))
  ])
  with pytest.raises(
      NotImplementedError, match="Can't specify k with Symmetric backend"):
    actual = backend.diagflat(b, k=1)


@pytest.mark.parametrize('dtype', np_dtypes)
@pytest.mark.parametrize('num_charges', [1, 2, 3])
@pytest.mark.parametrize('Ds', [[200, 100], [100, 200]])
@pytest.mark.parametrize('flow', [False, True])
def test_diagonal(Ds, dtype, num_charges, flow):
  np.random.seed(10)
  backend = symmetric_backend.SymmetricBackend()
  np_flow = -np.int((np.int(flow) - 0.5) * 2)
  indices = [
      Index(
          BaseCharge(
              np.random.randint(-2, 3, (Ds[n], num_charges)),
              charge_types=[U1Charge] * num_charges), flow) for n in range(2)
  ]
  arr = BlockSparseTensor.random(indices, dtype=dtype)
  fused = fuse_charges(arr.flat_charges, arr.flat_flows)
  inds = np.nonzero(fused == np.zeros((1, num_charges), dtype=np.int16))[0]
  # pylint: disable=no-member
  left, _ = np.divmod(inds, Ds[1])
  unique = np.unique(
      np_flow * (indices[0]._charges[0].charges[left, :]), axis=0)
  diagonal = backend.diagonal(arr)

  sparse_blocks, _, block_shapes = _find_diagonal_sparse_blocks(
      arr.flat_charges, arr.flat_flows, 1)
  data = np.concatenate([
      np.diag(np.reshape(arr.data[sparse_blocks[n]], block_shapes[:, n]))
      for n in range(len(sparse_blocks))
  ])
  np.testing.assert_allclose(data, diagonal.data)
  np.testing.assert_allclose(unique, diagonal.flat_charges[0].unique_charges)
  with pytest.raises(NotImplementedError):
    diagonal = backend.diagonal(arr, axis1=0)
  with pytest.raises(NotImplementedError):
    diagonal = backend.diagonal(arr, axis2=1)
  with pytest.raises(NotImplementedError):
    diagonal = backend.diagonal(arr, offset=1)


@pytest.mark.parametrize("dtype", np_tensordot_dtypes)
@pytest.mark.parametrize("num_charges", [1, 2])
@pytest.mark.parametrize("offset", [0, 1])
@pytest.mark.parametrize("axis1", range(0, 1))
@pytest.mark.parametrize("axis2", range(0, 1))
def test_trace(dtype, num_charges, offset, axis1, axis2):
  np.random.seed(10)
  backend = symmetric_backend.SymmetricBackend()
  a = get_square_matrix(num_charges, dtype)
  if offset != 0:
    with pytest.raises(NotImplementedError):
      actual = backend.trace(a, offset=offset, axis1=axis1, axis2=axis2)
  else:
    if axis1 == axis2:
      with pytest.raises(ValueError):
        actual = backend.trace(a, offset=offset, axis1=axis1, axis2=axis2)
    else:
      actual = backend.trace(a, offset=offset, axis1=axis1, axis2=axis2)
      expected = trace(a, [axis1, axis2])
      np.testing.assert_allclose(actual.data, expected.data)

def test_pivot_not_implemented():
  backend = symmetric_backend.SymmetricBackend()
  with pytest.raises(NotImplementedError):
    backend.pivot(np.ones((2, 2)))


<<<<<<< HEAD
def test_eigsh_caching():
=======
def test_eigsh_lanczos_caching():
>>>>>>> 451f1f58

  def matvec(mps, A, B, C):
    return ncon([A, mps, B, C],
                [[3, 1, -1], [1, 2, 4], [3, 5, -2, 2], [5, 4, -3]],
                backend='symmetric')

  backend = symmetric_backend.SymmetricBackend()
  D = 100
  M = 5
  mpsinds = [
      Index(U1Charge(np.random.randint(5, 15, D, dtype=np.int16)), False),
      Index(U1Charge(np.array([0, 1, 2, 3], dtype=np.int16)), False),
      Index(U1Charge(np.random.randint(5, 18, D, dtype=np.int16)), True)
  ]
  mpoinds = [
      Index(U1Charge(np.random.randint(0, 5, M)), False),
      Index(U1Charge(np.random.randint(0, 10, M)), True), mpsinds[1],
      mpsinds[1].flip_flow()
  ]
  Linds = [mpoinds[0].flip_flow(), mpsinds[0].flip_flow(), mpsinds[0]]
  Rinds = [mpoinds[1].flip_flow(), mpsinds[2].flip_flow(), mpsinds[2]]
  mps = BlockSparseTensor.random(mpsinds)
  mpo = BlockSparseTensor.random(mpoinds)
  L = BlockSparseTensor.random(Linds)
  R = BlockSparseTensor.random(Rinds)
  ncv = 20
  backend.eigsh_lanczos(
      matvec, [L, mpo, R], initial_state=mps, num_krylov_vecs=ncv)
<<<<<<< HEAD
  assert get_cacher().cache == {}
=======
  assert get_cacher().cache == {}


def test_eigsh_lanczos_cache_exception():
  dtype = np.float64
  np.random.seed(10)
  backend = symmetric_backend.SymmetricBackend()
  D = 16
  index = Index(U1Charge.random(D, 0, 0), True)

  def mv(vec):
    raise ValueError()

  init = BlockSparseTensor.random([index], dtype=dtype)
  with pytest.raises(ValueError):
    backend.eigsh_lanczos(mv, [], init)
  cacher = get_cacher()
  assert not cacher.do_caching
  assert not get_caching_status()
  assert cacher.cache == {}


def compare_eigvals_and_eigvecs(U, eta, U_exact, eta_exact, thresh=1E-8):
  _, iy = np.nonzero(np.abs(eta[:, None] - eta_exact[None, :]) < thresh)
  U_exact_perm = U_exact[:, iy]
  U_exact_perm = U_exact_perm / np.expand_dims(np.sum(U_exact_perm, axis=0), 0)
  U = U / np.expand_dims(np.sum(U, axis=0), 0)
  np.testing.assert_allclose(U_exact_perm, U)
  np.testing.assert_allclose(eta, eta_exact[iy])


#################################################################
# the following is a sanity check for eigs which does not
# really use block sparsity (all charges are identity charges)
#################################################################
@pytest.mark.parametrize("dtype", [np.float64, np.complex128])
def test_eigs_valid_init_operator_with_shape_sanity_check(dtype):
  np.random.seed(10)
  backend = symmetric_backend.SymmetricBackend()
  D = 16
  index = Index(U1Charge.random(D, 0, 0), True)
  indices = [index, index.copy().flip_flow()]

  H = BlockSparseTensor.random(indices, dtype=dtype)

  def mv(vec, mat):
    return mat @ vec

  init = BlockSparseTensor.random([index], dtype=dtype)
  eta1, U1 = backend.eigs(mv, [H], init)

  eta2, U2 = np.linalg.eig(H.todense())

  compare_eigvals_and_eigvecs(
      np.stack([u.todense() for u in U1], axis=1), eta1, U2, eta2, thresh=1E-8)


def test_eigs_cache_exception():
  dtype = np.float64
  np.random.seed(10)
  backend = symmetric_backend.SymmetricBackend()
  D = 16
  index = Index(U1Charge.random(D, 0, 0), True)

  def mv(vec):
    raise ValueError()

  init = BlockSparseTensor.random([index], dtype=dtype)
  with pytest.raises(ValueError):
    backend.eigs(mv, [], init)
  cacher = get_cacher()
  assert not cacher.do_caching
  assert not get_caching_status()
  assert cacher.cache == {}


def test_eigs_raises():
  np.random.seed(10)
  dtype = np.float64
  backend = symmetric_backend.SymmetricBackend()
  D = 16
  index = Index(U1Charge.random(D, 0, 0), True)
  indices = [index, index.copy().flip_flow()]

  H = BlockSparseTensor.random(indices, dtype=dtype)
  init = BlockSparseTensor.random([index], dtype=dtype)

  with pytest.raises(
      ValueError, match='which = SI is currently not supported.'):
    backend.eigs(lambda x: x, [H], initial_state=init, which='SI')
  with pytest.raises(
      ValueError, match='which = LI is currently not supported.'):
    backend.eigs(lambda x: x, [H], initial_state=init, which='LI')
  with pytest.raises(
      ValueError,
      match="if no `initial_state` is passed, then `shape` and"
      "`dtype` have to be provided"):
    backend.eigs(lambda x: x, [H])
  with pytest.raises(ValueError, match="`num_krylov_vecs`"):
    backend.eigs(lambda x: x, [H], numeig=3, num_krylov_vecs=3)
  with pytest.raises(TypeError, match="Expected a"):
    backend.eigs(lambda x: x, [H], initial_state=[])


def test_decomps_raise():
  np.random.seed(10)
  dtype = np.float64
  backend = symmetric_backend.SymmetricBackend()
  D = 16
  R = 3
  indices = [Index(U1Charge.random(D, -5, 5), True) for _ in range(R)]
  H = BlockSparseTensor.random(indices, dtype=dtype)
  with pytest.raises(
      NotImplementedError,
      match="Can't specify non_negative_diagonal with BlockSparse."):
    backend.qr(H, non_negative_diagonal=True)
  with pytest.raises(
      NotImplementedError,
      match="Can't specify non_negative_diagonal with BlockSparse."):
    backend.rq(H, non_negative_diagonal=True)


def test_convert_to_tensor_raises():
  np.random.seed(10)
  backend = symmetric_backend.SymmetricBackend()
  with pytest.raises(TypeError, match="cannot convert tensor of type"):
    backend.convert_to_tensor(np.random.rand(3, 3))


def test_einsum_raises():
  backend = symmetric_backend.SymmetricBackend()
  with pytest.raises(
      NotImplementedError, match="`einsum` currently not implemented"):
    backend.einsum('', [])
>>>>>>> 451f1f58
<|MERGE_RESOLUTION|>--- conflicted
+++ resolved
@@ -10,11 +10,7 @@
                                         sqrt, ChargeArray, diag, trace, norm,
                                         eye, ones, zeros, randn, random, eigh,
                                         inv)
-<<<<<<< HEAD
-from tensornetwork.block_sparse.caching import get_cacher
-=======
 from tensornetwork.block_sparse.caching import get_cacher, get_caching_status
->>>>>>> 451f1f58
 from tensornetwork.ncon_interface import ncon
 
 np_randn_dtypes = [np.float32, np.float16, np.float64]
@@ -981,6 +977,7 @@
 
   def mv(vec, mat):
     return mat @ vec
+
   init = BlockSparseTensor.random([index], dtype=dtype)
   # note: this will only find eigenvalues in the charge (0,0)
   # block of H because `init` only has non-zero values there.
@@ -1088,11 +1085,7 @@
     backend.pivot(np.ones((2, 2)))
 
 
-<<<<<<< HEAD
-def test_eigsh_caching():
-=======
 def test_eigsh_lanczos_caching():
->>>>>>> 451f1f58
 
   def matvec(mps, A, B, C):
     return ncon([A, mps, B, C],
@@ -1121,9 +1114,6 @@
   ncv = 20
   backend.eigsh_lanczos(
       matvec, [L, mpo, R], initial_state=mps, num_krylov_vecs=ncv)
-<<<<<<< HEAD
-  assert get_cacher().cache == {}
-=======
   assert get_cacher().cache == {}
 
 
@@ -1257,5 +1247,4 @@
   backend = symmetric_backend.SymmetricBackend()
   with pytest.raises(
       NotImplementedError, match="`einsum` currently not implemented"):
-    backend.einsum('', [])
->>>>>>> 451f1f58
+    backend.einsum('', [])