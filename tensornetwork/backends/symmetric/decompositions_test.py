# Copyright 2019 The TensorNetwork Authors
#
# Licensed under the Apache License, Version 2.0 (the "License");
# you may not use this file except in compliance with the License.
# You may obtain a copy of the License at
#
#      http://www.apache.org/licenses/LICENSE-2.0
#
# Unless required by applicable law or agreed to in writing, software
# distributed under the License is distributed on an "AS IS" BASIS,
# WITHOUT WARRANTIES OR CONDITIONS OF ANY KIND, either express or implied.
# See the License for the specific language governing permissions and
# limitations under the License.
from tensornetwork.block_sparse.blocksparsetensor import BlockSparseTensor
from tensornetwork.block_sparse.charge import U1Charge, BaseCharge
from tensornetwork.block_sparse.index import Index
import tensornetwork.block_sparse as bs
from tensornetwork.backends.symmetric import decompositions
import tensornetwork.backends.numpy.decompositions as np_decompositions
import pytest
import numpy as np

np_dtypes = [np.float64, np.complex128]


@pytest.mark.parametrize("dtype", np_dtypes)
@pytest.mark.parametrize("R, R1", [(2, 1), (3, 2), (3, 1)])
@pytest.mark.parametrize("num_charges", [1, 2, 3])
def test_svds(dtype, R, R1, num_charges):
  np.random.seed(10)
  D = 30
  charges = [
      BaseCharge(
          np.random.randint(-5, 6, (num_charges, D)),
          charge_types=[U1Charge] * num_charges) for n in range(R)
  ]
  flows = [True] * R
  A = BlockSparseTensor.random([Index(charges[n], flows[n]) for n in range(R)],
                               dtype=dtype)

  u, s, v, _ = decompositions.svd(bs, A, R1)
<<<<<<< HEAD
  u_dense, s_dense, v_dense, _ = np_decompositions.svd(
      np, A.todense(), R1)
=======
  u_dense, s_dense, v_dense, _ = np_decompositions.svd(np, A.todense(), R1)
>>>>>>> dc3ce480
  res1 = bs.tensordot(bs.tensordot(u, bs.diag(s), 1), v, 1)
  res2 = np.tensordot(np.tensordot(u_dense, np.diag(s_dense), 1), v_dense, 1)
  np.testing.assert_almost_equal(res1.todense(), res2)


@pytest.mark.parametrize("dtype", np_dtypes)
@pytest.mark.parametrize("R, R1", [(2, 1), (3, 2), (3, 1)])
@pytest.mark.parametrize("num_charges", [1, 2, 3])
def test_singular_values(dtype, R, R1, num_charges):
  np.random.seed(10)
  D = 30
  charges = [
      BaseCharge(
          np.random.randint(-5, 6, (num_charges, D)),
          charge_types=[U1Charge] * num_charges) for n in range(R)
  ]
  flows = [True] * R
  A = BlockSparseTensor.random([Index(charges[n], flows[n]) for n in range(R)],
                               dtype=dtype)
  _, s, _, _ = decompositions.svd(bs, A, R1)
  _, s_dense, _, _ = np_decompositions.svd(np, A.todense(), R1)
  np.testing.assert_almost_equal(
      np.sort(s.todense()), np.sort(s_dense[s_dense > 1E-13]))


@pytest.mark.parametrize("dtype", np_dtypes)
@pytest.mark.parametrize("R, R1", [(2, 1), (3, 2), (3, 1)])
@pytest.mark.parametrize("num_charges", [1, 2, 3])
def test_max_singular_values(dtype, R, R1, num_charges):
  np.random.seed(10)
  D = 30
  max_singular_values = 12
  charges = [
      BaseCharge(
          np.random.randint(-5, 6, (num_charges, D)),
          charge_types=[U1Charge] * num_charges) for n in range(R)
  ]
  flows = [True] * R
  A = BlockSparseTensor.random([Index(charges[n], flows[n]) for n in range(R)],
                               dtype=dtype)
  _, s, _, _ = decompositions.svd(
      bs, A, R1, max_singular_values=max_singular_values)
  assert len(s.data) <= max_singular_values


@pytest.mark.parametrize("dtype", np_dtypes)
@pytest.mark.parametrize("num_charges", [1, 2, 3])
def test_max_truncation_error(dtype, num_charges):
  np.random.seed(10)
  R = 2
  D = 30
  charges = [
      BaseCharge(
          np.random.randint(-5, 6, (num_charges, D)),
          charge_types=[U1Charge] * num_charges) for n in range(R)
  ]

  flows = [True] * R
  random_matrix = BlockSparseTensor.random(
      [Index(charges[n], flows[n]) for n in range(R)], dtype=dtype)

  U, S, V = bs.svd(random_matrix, full_matrices=False)
  svals = np.array(range(1, len(S.data) + 1)).astype(np.float64)
  S.data = svals[::-1]
  val = U @ bs.diag(S) @ V
  trunc = 8
  mask = np.sqrt(np.cumsum(np.square(svals))) >= trunc
  _, S2, _, _ = decompositions.svd(
      bs, val, 1, max_truncation_error=trunc)
  np.testing.assert_allclose(S2.data, svals[mask][::-1])


@pytest.mark.parametrize("dtype", np_dtypes)
@pytest.mark.parametrize("num_charges", [1, 2, 3])
def test_max_singular_values_larger_than_bond_dimension(dtype, num_charges):
  np.random.seed(10)
  R = 2
  D = 30
  charges = [
      BaseCharge(
          np.random.randint(-5, 6, (num_charges, D)),
          charge_types=[U1Charge] * num_charges) for n in range(R)
  ]

  flows = [True] * R
  random_matrix = BlockSparseTensor.random(
      [Index(charges[n], flows[n]) for n in range(R)], dtype=dtype)
  U, S, V = bs.svd(random_matrix, full_matrices=False)
  S.data = np.array(range(len(S.data)))
  val = U @ bs.diag(S) @ V
  _, S2, _, _ = decompositions.svd(
      bs, val, 1, max_singular_values=40)
  assert S2.shape == S.shape


@pytest.mark.parametrize("dtype", np_dtypes)
@pytest.mark.parametrize("R, R1", [(2, 1), (3, 2), (3, 1)])
@pytest.mark.parametrize("num_charges", [1, 2, 3])
def test_rq(dtype, R, R1, num_charges):
  np.random.seed(10)
  D = 30
  charges = [
      BaseCharge(
          np.random.randint(-5, 6, (num_charges, D)),
          charge_types=[U1Charge] * num_charges) for n in range(R)
  ]

  flows = [True] * R
  A = BlockSparseTensor.random([Index(charges[n], flows[n]) for n in range(R)],
                               dtype=dtype)

  r, q = decompositions.rq(bs, A, R1)
  res = bs.tensordot(r, q, 1)
<<<<<<< HEAD
  r_dense, q_dense = np_decompositions.rq(np, A.todense(), R1)
=======
  r_dense, q_dense = np_decompositions.rq(np, A.todense(), R1, False)
>>>>>>> dc3ce480
  res2 = np.tensordot(r_dense, q_dense, 1)
  np.testing.assert_almost_equal(res.todense(), res2)


@pytest.mark.parametrize("dtype", np_dtypes)
@pytest.mark.parametrize("R, R1", [(2, 1), (3, 2), (3, 1)])
def test_qr(dtype, R, R1):
  np.random.seed(10)
  D = 30
  charges = [
      U1Charge.random(dimension=D, minval=-5, maxval=5) for n in range(R)
  ]
  flows = [True] * R
  A = BlockSparseTensor.random([Index(charges[n], flows[n]) for n in range(R)],
                               dtype=dtype)

  q, r = decompositions.qr(bs, A, R1)
  res = bs.tensordot(q, r, 1)
<<<<<<< HEAD
  q_dense, r_dense = np_decompositions.qr(np, A.todense(), R1)
=======
  q_dense, r_dense = np_decompositions.qr(np, A.todense(), R1, False)
>>>>>>> dc3ce480
  res2 = np.tensordot(q_dense, r_dense, 1)
  np.testing.assert_almost_equal(res.todense(), res2)<|MERGE_RESOLUTION|>--- conflicted
+++ resolved
@@ -39,12 +39,7 @@
                                dtype=dtype)
 
   u, s, v, _ = decompositions.svd(bs, A, R1)
-<<<<<<< HEAD
-  u_dense, s_dense, v_dense, _ = np_decompositions.svd(
-      np, A.todense(), R1)
-=======
   u_dense, s_dense, v_dense, _ = np_decompositions.svd(np, A.todense(), R1)
->>>>>>> dc3ce480
   res1 = bs.tensordot(bs.tensordot(u, bs.diag(s), 1), v, 1)
   res2 = np.tensordot(np.tensordot(u_dense, np.diag(s_dense), 1), v_dense, 1)
   np.testing.assert_almost_equal(res1.todense(), res2)
@@ -158,11 +153,7 @@
 
   r, q = decompositions.rq(bs, A, R1)
   res = bs.tensordot(r, q, 1)
-<<<<<<< HEAD
-  r_dense, q_dense = np_decompositions.rq(np, A.todense(), R1)
-=======
   r_dense, q_dense = np_decompositions.rq(np, A.todense(), R1, False)
->>>>>>> dc3ce480
   res2 = np.tensordot(r_dense, q_dense, 1)
   np.testing.assert_almost_equal(res.todense(), res2)
 
@@ -181,10 +172,6 @@
 
   q, r = decompositions.qr(bs, A, R1)
   res = bs.tensordot(q, r, 1)
-<<<<<<< HEAD
-  q_dense, r_dense = np_decompositions.qr(np, A.todense(), R1)
-=======
   q_dense, r_dense = np_decompositions.qr(np, A.todense(), R1, False)
->>>>>>> dc3ce480
   res2 = np.tensordot(q_dense, r_dense, 1)
   np.testing.assert_almost_equal(res.todense(), res2)