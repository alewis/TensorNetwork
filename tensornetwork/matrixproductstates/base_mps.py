# Copyright 2019 The TensorNetwork Authors
#
# Licensed under the Apache License, Version 2.0 (the "License");
# you may not use this file except in compliance with the License.
# You may obtain a copy of the License at
#
#      http://www.apache.org/licenses/LICENSE-2.0
#
# Unless required by applicable law or agreed to in writing, software
# distributed under the License is distributed on an "AS IS" BASIS,
# WITHOUT WARRANTIES OR CONDITIONS OF ANY KIND, either express or implied.
# See the License for the specific language governing permissions and
# limitations under the License.
import numpy as np
from tensornetwork.network_components import Node, contract_between
from tensornetwork.network_operations import split_node_full_svd
from tensornetwork.linalg.node_linalg import conj
from tensornetwork.backends import backend_factory
import warnings
from tensornetwork.ncon_interface import ncon
from tensornetwork.backend_contextmanager import get_default_backend
from tensornetwork.backends.abstract_backend import AbstractBackend
from typing import Any, List, Optional, Text, Type, Union, Dict, Sequence
Tensor = Any


class BaseMPS:
  """The base class for MPS. All MPS should be derived from BaseMPS `BaseMPS`
  is an infinite matrix product state with a finite unitcell.

  Important attributes:

    * `BaseMPS.tensors`: A list of mps tensors.
    * `BaseMPS.center_position`: The location of the orthogonality site
    * `BaseMPS.connector_matrix`: A rank-2 `Tensor` stored in a `Node`.
      `BaseMPS.connector_matrix` Connects unit cells back to themselves.
       To stack different unit cells, the `BaseMPS.connector_matrix` is
       absorbed into the rightmost (by convention) mps tensor prior
       to stacking.

  To obtain a sequence of `Tensor` objects `[tensor_1,...,tensor_N]`
  which can be arbitrarily stacked, i.e.
  `stacked_tensors=[tensor_1,...,tensor_N, tensor_1, ..., tensor_N,...]`
  use the `BaseMPS.get_tensor` function. This function automatically
  absorbs `BaseMPS.connector_matrix` into the correct `Tensoor` object
  to ensure that `Tensors`s (i.e. the mps tensors) can be consistently
  stacked without gauge jumps.

  The orthogonality center can be be shifted using the
  `BaseMPS.position` method, which uses uses QR and RQ methods to shift
  `center_position`.
  """

  def __init__(self,
               tensors: List[Tensor],
               center_position: Optional[int] = None,
               connector_matrix: Optional[Tensor] = None,
               backend: Optional[Union[Text, AbstractBackend]] = None) -> None:
    """Initialize a BaseMPS.

    Args:
      tensors: A list of `Tensor` objects.
      center_position: The initial position of the center site.
      connector_matrix: A `Tensor` of rank 2 connecting
        different unitcells. A value `None` is equivalent to an identity
        `connector_matrix`.
      backend: The name of the backend that should be used to perform
        contractions. Available backends are currently 'numpy', 'tensorflow',
        'pytorch', 'jax'
    """
    if (center_position is not None) and (center_position < 0 or
                                          center_position >= len(tensors)):
      raise ValueError("`center_position = {}` is different from `None` and "
                       "not between 0 <= center_position < {}".format(
                           center_position, len(tensors)))
    if backend is None:
      backend = get_default_backend()
    if isinstance(backend, AbstractBackend):
      self.backend = backend
    else:
      self.backend = backend_factory.get_backend(backend)

    # the dtype is deduced from the tensor object.
    self.tensors = [self.backend.convert_to_tensor(t) for t in tensors]
    if not all(
        [self.tensors[0].dtype == tensor.dtype for tensor in self.tensors]):
      raise TypeError('not all dtypes in BaseMPS.tensors are the same')

    self.connector_matrix = connector_matrix
    self.center_position = center_position

    ########################################################################
    ##########       define functions for jitted operations       ##########
    ########################################################################
<<<<<<< HEAD
    def qr_decomposition(tensor):
=======
    def qr(tensor):
>>>>>>> dc3ce480
      return self.backend.qr(tensor, 2)

    self.qr = self.backend.jit(qr)

<<<<<<< HEAD
    def rq_decomposition(tensor):
=======
    def rq(tensor):
>>>>>>> dc3ce480
      return self.backend.rq(tensor, 1)

    self.rq = self.backend.jit(rq)


    self.norm = self.backend.jit(self.backend.norm)
    ########################################################################
    ########################################################################
    ########################################################################

  def left_transfer_operator(self, A, l, Abar):
    return ncon([A, l, Abar], [[1, 2, -1], [1, 3], [3, 2, -2]],
                backend=self.backend.name)

  def right_transfer_operator(self, B, r, Bbar):
    return ncon([B, r, Bbar], [[-1, 2, 1], [1, 3], [-2, 2, 3]],
                backend=self.backend.name)

  def __len__(self) -> int:
    return len(self.tensors)

  def position(self, site: int, normalize: Optional[bool] = True) -> np.number:
    """Shift `center_position` to `site`.

    Args:
      site: The site to which FiniteMPS.center_position should be shifted
      normalize: If `True`, normalize matrices when shifting.
    Returns:
      `Tensor`: The norm of the tensor at `FiniteMPS.center_position`
    Raises:
      ValueError: If `center_position` is `None`.
    """
    if self.center_position is None:
      raise ValueError(
          "BaseMPS.center_position is `None`, cannot shift `center_position`."
          "Reset `center_position` manually or use `canonicalize`")

    #`site` has to be between 0 and len(mps) - 1
    if site >= len(self.tensors) or site < 0:
      raise ValueError('site = {} not between values'
                       ' 0 < site < N = {}'.format(site, len(self)))
    #nothing to do
    if site == self.center_position:
      Z = self.norm(self.tensors[self.center_position])
      if normalize:
        self.tensors[self.center_position] /= Z
      return Z

    #shift center_position to the right using QR decomposition
    if site > self.center_position:
      n = self.center_position
      for n in range(self.center_position, site):
        Q, R = self.qr(self.tensors[n])
        self.tensors[n] = Q
        self.tensors[n + 1] = ncon([R, self.tensors[n + 1]],
                                   [[-1, 1], [1, -2, -3]],
                                   backend=self.backend.name)
        Z = self.norm(self.tensors[n + 1])
        # for an mps with > O(10) sites one needs to normalize to avoid
        # over or underflow errors; this takes care of the normalization
        if normalize:
          self.tensors[n + 1] /= Z

      self.center_position = site

    #shift center_position to the left using RQ decomposition
    else:
      for n in reversed(range(site + 1, self.center_position + 1)):

        R, Q = self.rq(self.tensors[n])
        # for an mps with > O(10) sites one needs to normalize to avoid
        # over or underflow errors; this takes care of the normalization
        self.tensors[n] = Q  #Q is a right-isometric tensor of rank 3
        self.tensors[n - 1] = ncon([self.tensors[n - 1], R],
                                   [[-1, -2, 1], [1, -3]],
                                   backend=self.backend.name)
        Z = self.norm(self.tensors[n - 1])
        if normalize:
          self.tensors[n - 1] /= Z

      self.center_position = site
    #return the norm of the last R tensor (useful for checks)
    return Z

  @property
  def dtype(self) -> Type[np.number]:
    if not all(
        [self.tensors[0].dtype == tensor.dtype for tensor in self.tensors]):
      raise TypeError('not all dtype in BaseMPS.tensors are the same')

    return self.tensors[0].dtype

  def save(self, path: str):
    raise NotImplementedError()

  @property
  def bond_dimensions(self) -> List:
    """A list of bond dimensions of `BaseMPS`"""
    return [self.tensors[0].shape[0]] + [t.shape[2] for t in self.tensors]

  @property
  def physical_dimensions(self) -> List:
    """A list of physical Hilbert-space dimensions of `BaseMPS`"""

    return [t.shape[1] for t in self.tensors]

  def right_envs(self, sites: Sequence[int]) -> Dict:
    raise NotImplementedError()

  def left_envs(self, sites: Sequence[int]) -> Dict:
    raise NotImplementedError()

  def apply_transfer_operator(self, site: int, direction: Union[Text, int],
                              matrix: Tensor) -> Tensor:
    """Compute the action of the MPS transfer-operator at site `site`.

    Args:
      site: A site of the MPS
      direction:
        * if `1, 'l'` or `'left'`: compute the left-action
          of the MPS transfer-operator at `site` on the input `matrix`.
        * if `-1, 'r'` or `'right'`: compute the right-action
          of the MPS transfer-operator at `site` on the input `matrix`
      matrix: A rank-2 tensor or matrix.
    Returns:
      `Tensor`: The result of applying the MPS transfer-operator to `matrix`
    """
    if direction in (1, 'l', 'left'):
      return self.left_transfer_operator(self.tensors[site], matrix,
                                         self.backend.conj(self.tensors[site]))
    if direction in (-1, 'r', 'right'):
      return self.right_transfer_operator(self.tensors[site], matrix,
                                          self.backend.conj(self.tensors[site]))
    raise ValueError(f'unknown value {direction} for direction')

  def measure_local_operator(self, ops: List[Tensor],
                             sites: Sequence[int]) -> List:
    """Measure the expectation value of local operators `ops` site `sites`.

    Args:
      ops: A list Tensors of rank 2; the local operators to be measured.
      sites: Sites where `ops` act.

    Returns:
      List: measurements :math:`\\langle` `ops[n]`:math:`\\rangle` 
        for n in `sites`
    Raises:
      ValueError if `len(ops) != len(sites)`
    """
    if not len(ops) == len(sites):
      raise ValueError('measure_1site_ops: len(ops) has to be len(sites)!')
    right_envs = self.right_envs(sites)
    left_envs = self.left_envs(sites)
    res = []
    for n, site in enumerate(sites):
      O = Node(ops[n], backend=self.backend)
      R = Node(right_envs[site], backend=self.backend)
      L = Node(left_envs[site], backend=self.backend)
      A = Node(self.tensors[site], backend=self.backend)
      conj_A = conj(A)
      O[1] ^ A[1]
      O[0] ^ conj_A[1]
      R[0] ^ A[2]
      R[1] ^ conj_A[2]
      L[0] ^ A[0]
      L[1] ^ conj_A[0]
      result = L @ A @ O @ conj_A @ R
      res.append(result.tensor)
    return res

  def measure_two_body_correlator(self, op1: Tensor, op2: Tensor, site1: int,
                                  sites2: Sequence[int]) -> List:
    """
    Compute the correlator 
    :math:`\\langle` `op1[site1], op2[s]`:math:`\\rangle`
    between `site1` and all sites `s` in `sites2`. If `s == site1`, 
    `op2[s]` will be applied first.

    Args:
      op1: Tensor of rank 2; the local operator at `site1`.
      op2: Tensor of rank 2; the local operator at `sites2`.
      site1: The site where `op1`  acts
      sites2: Sites where operator `op2` acts.
    Returns:
      List: Correlator :math:`\\langle` `op1[site1], op2[s]`:math:`\\rangle`
        for `s` :math:`\\in` `sites2`.
    Raises:
      ValueError if `site1` is out of range
    """
    N = len(self)
    if site1 < 0:
      raise ValueError(
          "Site site1 out of range: {} not between 0 <= site < N = {}.".format(
              site1, N))
    sites2 = np.array(sites2)  #enable logical indexing

    # we break the computation into two parts:
    # first we get all correlators <op2(site2) op1(site1)> with site2 < site1
    # then all correlators <op1(site1) op2(site2)> with site2 >= site1

    # get all sites smaller than site1
    left_sites = np.sort(sites2[sites2 < site1])
    # get all sites larger than site1
    right_sites = np.sort(sites2[sites2 > site1])

    # compute all neccessary right reduced
    # density matrices in one go. This is
    # more efficient than calling right_envs
    # for each site individually
    rs = self.right_envs(
        np.append(site1, np.mod(right_sites, N)).astype(np.int64))
    ls = self.left_envs(
        np.append(np.mod(left_sites, N), site1).astype(np.int64))

    c = []
    if len(left_sites) > 0:

      A = Node(self.tensors[site1], backend=self.backend)
      O1 = Node(op1, backend=self.backend)
      conj_A = conj(A)
      R = Node(rs[site1], backend=self.backend)
      R[0] ^ A[2]
      R[1] ^ conj_A[2]
      A[1] ^ O1[1]
      conj_A[1] ^ O1[0]
      R = ((R @ A) @ O1) @ conj_A
      n1 = np.min(left_sites)
      #          -- A--------
      #             |        |
      # compute   op1(site1) |
      #             |        |
      #          -- A*-------
      # and evolve it to the left by contracting tensors at site2 < site1
      # if site2 is in `sites2`, calculate the observable
      #
      #  ---A--........-- A--------
      # |   |             |        |
      # |  op2(site2)    op1(site1)|
      # |   |             |        |
      #  ---A--........-- A*-------

      for n in range(site1 - 1, n1 - 1, -1):
        if n in left_sites:
          A = Node(self.tensors[n % N], backend=self.backend)
          conj_A = conj(A)
          O2 = Node(op2, backend=self.backend)
          L = Node(ls[n % N], backend=self.backend)
          L[0] ^ A[0]
          L[1] ^ conj_A[0]
          O2[0] ^ conj_A[1]
          O2[1] ^ A[1]
          R[0] ^ A[2]
          R[1] ^ conj_A[2]

          res = (((L @ A) @ O2) @ conj_A) @ R
          c.append(res.tensor)
        if n > n1:
          R = Node(
              self.apply_transfer_operator(n % N, 'right', R.tensor),
              backend=self.backend)

      c = list(reversed(c))

    # compute <op2(site1)op1(site1)>
    if site1 in sites2:
      O1 = Node(op1, backend=self.backend)
      O2 = Node(op2, backend=self.backend)
      L = Node(ls[site1], backend=self.backend)
      R = Node(rs[site1], backend=self.backend)
      A = Node(self.tensors[site1], backend=self.backend)
      conj_A = conj(A)

      O1[1] ^ O2[0]
      L[0] ^ A[0]
      L[1] ^ conj_A[0]
      R[0] ^ A[2]
      R[1] ^ conj_A[2]
      A[1] ^ O2[1]
      conj_A[1] ^ O1[0]
      O = O1 @ O2
      res = (((L @ A) @ O) @ conj_A) @ R
      c.append(res.tensor)

    # compute <op1(site1) op2(site2)> for site1 < site2
    if len(right_sites) > 0:
      A = Node(self.tensors[site1], backend=self.backend)
      conj_A = conj(A)
      L = Node(ls[site1], backend=self.backend)
      O1 = Node(op1, backend=self.backend)
      L[0] ^ A[0]
      L[1] ^ conj_A[0]
      A[1] ^ O1[1]
      conj_A[1] ^ O1[0]
      L = L @ A @ O1 @ conj_A
      n2 = np.max(right_sites)
      #          -- A--
      #         |   |
      # compute | op1(site1)
      #         |   |
      #          -- A*--
      # and evolve it to the right by contracting tensors at site2 > site1
      # if site2 is in `sites2`, calculate the observable
      #
      #  ---A--........-- A--------
      # |   |             |        |
      # |  op1(site1)    op2(site2)|
      # |   |             |        |
      #  ---A--........-- A*-------
      for n in range(site1 + 1, n2 + 1):
        if n in right_sites:
          R = Node(rs[n % N], backend=self.backend)
          A = Node(self.tensors[n % N], backend=self.backend)
          conj_A = conj(A)
          O2 = Node(op2, backend=self.backend)
          A[0] ^ L[0]
          conj_A[0] ^ L[1]
          O2[0] ^ conj_A[1]
          O2[1] ^ A[1]
          R[0] ^ A[2]
          R[1] ^ conj_A[2]
          res = L @ A @ O2 @ conj_A @ R
          c.append(res.tensor)

        if n < n2:
          L = Node(
              self.apply_transfer_operator(n % N, 'left', L.tensor),
              backend=self.backend)
    return c

  def apply_two_site_gate(self,
                          gate: Tensor,
                          site1: int,
                          site2: int,
                          max_singular_values: Optional[int] = None,
                          max_truncation_err: Optional[float] = None) -> Tensor:
    """Apply a two-site gate to an MPS. This routine will in general destroy
    any canonical form of the state. If a canonical form is needed, the user
    can restore it using `FiniteMPS.position`.

    Args:
      gate: A two-body gate.
      site1: The first site where the gate acts.
      site2: The second site where the gate acts.
      max_singular_values: The maximum number of singular values to keep.
      max_truncation_err: The maximum allowed truncation error.

    Returns:
      `Tensor`: A scalar tensor containing the truncated weight of the
        truncation.
    """
    if len(gate.shape) != 4:
      raise ValueError('rank of gate is {} but has to be 4'.format(
          len(gate.shape)))
    if site1 < 0 or site1 >= len(self) - 1:
      raise ValueError(
          'site1 = {} is not between 0 <= site < N - 1 = {}'.format(
              site1, len(self)))
    if site2 < 1 or site2 >= len(self):
      raise ValueError('site2 = {} is not between 1 <= site < N = {}'.format(
          site2, len(self)))
    if site2 <= site1:
      raise ValueError('site2 = {} has to be larger than site2 = {}'.format(
          site2, site1))
    if site2 != site1 + 1:
      raise ValueError("Found site2 ={}, site1={}. Only nearest "
                       "neighbor gates are currently"
                       "supported".format(site2, site1))

    if (max_singular_values or
        max_truncation_err) and self.center_position not in (site1, site2):
      raise ValueError(
          'center_position = {}, but gate is applied at sites {}, {}. '
          'Truncation should only be done if the gate '
          'is applied at the center position of the MPS'.format(
              self.center_position, site1, site2))

    gate_node = Node(gate, backend=self.backend)
    node1 = Node(self.tensors[site1], backend=self.backend)
    node2 = Node(self.tensors[site2], backend=self.backend)
    node1[2] ^ node2[0]
    gate_node[2] ^ node1[1]
    gate_node[3] ^ node2[1]
    left_edges = [node1[0], gate_node[0]]
    right_edges = [gate_node[1], node2[2]]
    result = node1 @ node2 @ gate_node
    U, S, V, tw = split_node_full_svd(
        result,
        left_edges=left_edges,
        right_edges=right_edges,
        max_singular_values=max_singular_values,
        max_truncation_err=max_truncation_err,
        left_name=node1.name,
        right_name=node2.name)
    V.reorder_edges([S[1]] + right_edges)
    left_edges = left_edges + [S[1]]
    res = contract_between(U, S, name=U.name).reorder_edges(left_edges)
    self.tensors[site1] = res.tensor
    self.tensors[site2] = V.tensor
    return tw

  def apply_one_site_gate(self, gate: Tensor, site: int) -> None:
    """Apply a one-site gate to an MPS. This routine will in general destroy
    any canonical form of the state. If a canonical form is needed, the user
    can restore it using `FiniteMPS.position`
    Args:
      gate: a one-body gate
      site: the site where the gate should be applied
    """
    if len(gate.shape) != 2:
      raise ValueError('rank of gate is {} but has to be 2'.format(
          len(gate.shape)))
    if site < 0 or site >= len(self):
      raise ValueError('site = {} is not between 0 <= site < N={}'.format(
          site, len(self)))
    self.tensors[site] = ncon([gate, self.tensors[site]],
                              [[-2, 1], [-1, 1, -3]],
                              backend=self.backend.name)

  def check_orthonormality(self, which: Text, site: int) -> Tensor:
    """Check orthonormality of tensor at site `site`.

    Args:
      which: * if `'l'` or `'left'`: check left orthogonality
             * if `'r`' or `'right'`: check right orthogonality
      site:  The site of the tensor.
    Returns:
      scalar `Tensor`: The L2 norm of the deviation from identity.
    Raises:
      ValueError: If which is different from 'l','left', 'r' or 'right'.
    """
    if which not in ('l', 'left', 'r', 'right'):
      raise ValueError(
          "Wrong value `which`={}. "
          "`which` as to be 'l','left', 'r' or 'right.".format(which))
    n1 = Node(
        self.get_tensor(site),
        backend=self.backend)  #we need to absorb the connector_matrix
    n2 = conj(n1)
    if which in ('l', 'left'):
      n1[0] ^ n2[0]
      n1[1] ^ n2[1]
    else:
      n1[2] ^ n2[2]
      n1[1] ^ n2[1]
    result = n1 @ n2
    return self.norm(
        abs(result.tensor - self.backend.eye(
            N=result.shape[0], M=result.shape[1], dtype=self.dtype)))

  # pylint: disable=inconsistent-return-statements
  def check_canonical(self) -> Any:
    """Check whether the MPS is in a canonical form.
    If `center_position` is `None`, no check is performed.
    Returns:
      The L2 norm of the vector of local deviations.
    """
    if self.center_position is None:
      warnings.warn(
          "BaseMPS.center_position is `None`. Skipping `check_canonical`")
      return
    deviations = []
    for site in range(len(self.tensors)):
      if site < self.center_position:
        deviation = self.check_orthonormality('l', site)
      elif site > self.center_position:
        deviation = self.check_orthonormality('r', site)
      else:
        continue
      deviations.append(deviation**2)
    return self.backend.sqrt(sum(deviations))

  def get_tensor(self, site: int) -> Tensor:
    """Returns the `Tensor` object at `site`.

    If `site==len(self) - 1` `BaseMPS.connector_matrix`
    is absorbed fromt the right-hand side into the returned
    `Tensor` object.

    Args:
      site: The site for which to return the `Node`.
    Returns:
      `Tensor`: The tensor at `site`.
    """
    if site >= len(self):
      raise IndexError(
          'index `site` = {} is out of range for len(mps)= {}'.format(
              site, len(self)))
    if site < 0:
      raise ValueError(
          'index `site` has to be larger than 0 (found `site`={}).'.format(
              site))
    if (site == len(self) - 1) and (self.connector_matrix is not None):
      return ncon([self.tensors[site], self.connector_matrix],
                  [[-1, -2, 1], [1, -3]],
                  backend=self.backend.name)
    return self.tensors[site]

  def canonicalize(self, *args, **kwargs) -> np.number:
    raise NotImplementedError()<|MERGE_RESOLUTION|>--- conflicted
+++ resolved
@@ -92,20 +92,12 @@
     ########################################################################
     ##########       define functions for jitted operations       ##########
     ########################################################################
-<<<<<<< HEAD
-    def qr_decomposition(tensor):
-=======
     def qr(tensor):
->>>>>>> dc3ce480
       return self.backend.qr(tensor, 2)
 
     self.qr = self.backend.jit(qr)
 
-<<<<<<< HEAD
-    def rq_decomposition(tensor):
-=======
     def rq(tensor):
->>>>>>> dc3ce480
       return self.backend.rq(tensor, 1)
 
     self.rq = self.backend.jit(rq)
